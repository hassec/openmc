--- conflicted
+++ resolved
@@ -22,11 +22,7 @@
     PredictorIntegrator(op, dt, power).integrate()
 
     # Load the files
-<<<<<<< HEAD
     res = openmc.deplete.ResultsList.from_hdf5(op.output_dir / "depletion_results.h5")
-=======
-    res = ResultsList(op.output_dir / "depletion_results.h5")
->>>>>>> 21fd9a8a
 
     # Create a dictionary of volumes to transfer
     res[0].volume['1'] = 1.5
