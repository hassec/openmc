#!/usr/bin/env python

from __future__ import print_function

import os
import sys
import shutil
from subprocess import call 
from collections import OrderedDict

# Compiler paths
FC_DEFAULT='gfortran'
MPI_DIR='/opt/mpich/3.0.4-gnu'
HDF5_DIR='/opt/hdf5/1.8.12-gnu'
PHDF5_DIR='/opt/phdf5/1.8.12-gnu'
PETSC_DIR='/opt/petsc/3.4.3-gnu'

# Define test data structure
tests = OrderedDict()

class Test(object):
    def __init__(self, debug=False, optimize=False, mpi=False, openmp=False,
                 hdf5=False, petsc=False):
        self.debug = debug
        self.optimize = optimize
        self.mpi = mpi
        self.openmp = openmp
        self.hdf5 = hdf5
        self.petsc = petsc
        self.success = True
        self.msg = None
        self.setup_cmake()

    def setup_cmake(self):
        # Default cmake
        self.cmake = ['cmake','-H../src','-Bbuild']

        # Check for MPI/HDF5
        if self.mpi and not self.hdf5:
            self.fc = MPI_DIR+'/bin/mpif90'
        elif not self.mpi and self.hdf5:
            self.fc = HDF5_DIR+'/bin/h5fc'
        elif self.mpi and self.hdf5:
            self.fc = PHDF5_DIR+'/bin/h5pfc'
        else:
            self.fc = FC_DEFAULT

        # Set rest of options
        if self.debug:
            self.cmake.append('-Ddebug=on')
        if self.optimize:
            self.cmake.append('-Doptimize=on')
        if self.openmp:
            self.cmake.append('-Dopenmp=on')
        if self.petsc:
            self.cmake.append('-Dpetsc=on')
            os.environ['PETSC_DIR'] = PETSC_DIR
        if self.mpi:
            os.environ['MPI_DIR'] = MPI_DIR

    def run_cmake(self):
        os.environ['FC'] = self.fc
        rc = call(self.cmake)
        if rc != 0:
            self.success = False
            self.msg = 'Failed on cmake.'

    def run_make(self):
        if not self.success:
            return
        rc = call(['make','-j', '-s','-C','build'])
        if rc != 0:
            self.success = False
            self.msg = 'Failed on make.'

    def run_ctests(self):
        if not self.success:
            return
        rc = call(['make','test','-C','build'])
        if rc != 0:
            self.success = False
            self.msg = 'Failed on testing.'

def add_test(name, debug=False, optimize=False, mpi=False, openmp=False,\
             hdf5=False, petsc=False):
    tests.update({name:Test(debug, optimize, mpi, openmp, hdf5, petsc)})

# List of tests
add_test('basic-normal')
add_test('basic-debug', debug=True)
add_test('basic-optimize', optimize=True)
add_test('omp-normal', openmp=True)
add_test('omp-debug', openmp=True, debug=True)
add_test('omp-optimize', openmp=True, optimize=True)
add_test('hdf5-normal', hdf5=True)
add_test('hdf5-debug', hdf5=True, debug=True)
add_test('hdf5-optimize', hdf5=True, optimize=True)
add_test('omp-hdf5-normal', openmp=True, hdf5=True)
add_test('omp-hdf5-debug', openmp=True, hdf5=True, debug=True)
add_test('omp-hdf5-optimize', openmp=True, hdf5=True, optimize=True)
add_test('mpi-normal', mpi=True)
add_test('mpi-debug', mpi=True, debug=True)
add_test('mpi-optimize', mpi=True, optimize=True)
add_test('mpi-omp-normal', mpi=True, openmp=True)
add_test('mpi-omp-debug', mpi=True, openmp=True, debug=True)
add_test('mpi-omp-optimize', mpi=True, openmp=True, optimize=True)
add_test('phdf5-normal', mpi=True, hdf5=True)
add_test('phdf5-debug', mpi=True, hdf5=True, debug=True)
add_test('phdf5-optimize', mpi=True, hdf5=True, optimize=True)
add_test('phdf5-omp-normal', mpi=True, hdf5=True, openmp=True)
add_test('phdf5-omp-debug', mpi=True, hdf5=True, openmp=True, debug=True)
add_test('phdf5-omp-optimize', mpi=True, hdf5=True, openmp=True, optimize=True)
add_test('petsc-normal', petsc=True, mpi=True)
add_test('petsc-debug', petsc=True, mpi=True, debug=True)
add_test('petsc-optimize', petsc=True, mpi=True, optimize=True)
add_test('phdf5-petsc-normal', mpi=True, hdf5=True, petsc=True)
add_test('phdf5-petsc-debug', mpi=True, hdf5=True, petsc=True, debug=True)
add_test('phdf5-petsc-optimize', mpi=True, hdf5=True, petsc=True, optimize=True)
add_test('omp-phdf5-petsc-normal', openmp=True, mpi=True, hdf5=True, petsc=True)
add_test('omp-phdf5-petsc-debug', openmp=True, mpi=True, hdf5=True, petsc=True, debug=True)
add_test('omp-phdf5-petsc-optimize', openmp=True, mpi=True, hdf5=True, petsc=True, optimize=True)

# Process command line arguments
if len(sys.argv) > 1:
    flags = [i for i in sys.argv[1:] if i.startswith('-')]
    tests_ = [i for i in sys.argv[1:] if not i.startswith('-')]

    # Check for special subsets of tests
    tests__ = []
    for i in tests_:

        # This checks for any subsets of tests. The string after
        # all-XXXX will be used to search through all tests.
        if i.startswith('all-'):
            suffix = i.split('all-')[1]
<<<<<<< HEAD
            for j in tests:
                if j.rfind(suffix) != -1:
                    try:
                        tests__.index(j)
                    except ValueError:
=======
            if suffix == 'normal':
                for j in tests:
                    if j.rfind('debug') == -1 and \
                       j.rfind('optimize') == -1:
                        tests__.append(j)
            else:
                for j in tests:
                    if j.rfind(suffix) != -1:
                        if suffix == 'omp' and j == 'compile':
                            continue
                        if j == 'compile':
                            continue 
>>>>>>> 71c327eb
                        tests__.append(j)

        # Test name specified on command line
        else:
            try:
                tests__.index(i)
            except ValueError:
                tests__.append(i)  # append specific test (e.g., mpi-debug)

    # Delete items of dictionary that are not in tests__
    for key in iter(tests):
        try:
            tests__.index(key)
        except ValueError:
            del tests[key]

# Begin testing
call(['rm','-rf','build'])
for test in iter(tests):
    print('-'*(len(test) + 6))
    print(test + ' tests')
    print('-'*(len(test) + 6))


    # Run CMAKE to configure build
    tests[test].run_cmake()

    # Build OpenMC
    tests[test].run_make()

    # Run tests
    tests[test].run_ctests()

    # Copy test log file if failed
    if tests[test].msg == 'Failed on testing.':
        shutil.copy('build/Testing/Temporary/LastTest.log',
                    'LastTest_{0}.log'.format(test))

    # Clean up build
    call(['rm','-rf','build'])

# Print out summary of results
print('\n' + '='*54)
print('Summary of Compilation Option Testing:\n')

OK = '\033[92m'
FAIL = '\033[91m'
ENDC = '\033[0m'
BOLD = '\033[1m'

for test in iter(tests):
    print(test + '.'*(50 - len(test)), end='')
    if tests[test].success:
        print(BOLD + OK + '[OK]' + ENDC)
    else:
        print(BOLD + FAIL + '[FAILED]' + ENDC)
        print(' '*len(test)+tests[test].msg)<|MERGE_RESOLUTION|>--- conflicted
+++ resolved
@@ -133,27 +133,11 @@
         # all-XXXX will be used to search through all tests.
         if i.startswith('all-'):
             suffix = i.split('all-')[1]
-<<<<<<< HEAD
             for j in tests:
                 if j.rfind(suffix) != -1:
                     try:
                         tests__.index(j)
                     except ValueError:
-=======
-            if suffix == 'normal':
-                for j in tests:
-                    if j.rfind('debug') == -1 and \
-                       j.rfind('optimize') == -1:
-                        tests__.append(j)
-            else:
-                for j in tests:
-                    if j.rfind(suffix) != -1:
-                        if suffix == 'omp' and j == 'compile':
-                            continue
-                        if j == 'compile':
-                            continue 
->>>>>>> 71c327eb
-                        tests__.append(j)
 
         # Test name specified on command line
         else:
