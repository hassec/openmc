--- conflicted
+++ resolved
@@ -2,13 +2,9 @@
 ace.o \
 ace_header.o \
 bank_header.o \
-<<<<<<< HEAD
 cmfd_execute.o \
 cmfd_header.o \
 cmfd_utils.o \
-cross_section_header.o \
-=======
->>>>>>> 44ebfe0a
 cross_section.o \
 datatypes.o \
 datatypes_header.o \
