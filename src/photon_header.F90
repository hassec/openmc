--- conflicted
+++ resolved
@@ -69,7 +69,6 @@
     procedure :: from_hdf5 => photon_from_hdf5
   end type PhotonInteraction
 
-<<<<<<< HEAD
   type Bremsstrahlung
     integer :: i_material ! Index in materials array
 
@@ -80,12 +79,13 @@
   contains
     procedure :: init => bremsstrahlung_init
   end type Bremsstrahlung
-=======
+
   type(PhotonInteraction), allocatable :: elements(:)  ! Photon cross sections
   integer :: n_elements       ! Number of photon cross section tables
 
   type(DictCharInt) :: element_dict
->>>>>>> 970fc566
+
+  type(Bremsstrahlung), allocatable :: ttb(:) ! Bremsstrahlung cross sections
 
 !===============================================================================
 ! ELEMENTMICROXS contains cached microscopic photon cross sections for a
