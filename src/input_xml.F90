--- conflicted
+++ resolved
@@ -214,13 +214,8 @@
       grid_method = GRID_NUCLIDE
     case ('union')
       grid_method = GRID_UNION
-<<<<<<< HEAD
     case ('logarithm', 'logarithmic', 'log')
       grid_method = GRID_LOGARITHM
-=======
-    case ('lethargy')
-      call fatal_error("Lethargy mapped energy grid not yet supported.")
->>>>>>> 0bff38bf
     case default
       call fatal_error("Unknown energy grid method: " // trim(temp_str))
     end select
@@ -529,11 +524,11 @@
 
         ! Copy dimensions
         call get_node_array(node_entropy, "dimension", entropy_mesh % dimension)
-        
+
         ! Calculate width
         entropy_mesh % width = (entropy_mesh % upper_right - &
              entropy_mesh % lower_left) / entropy_mesh % dimension
-        
+
       end if
 
       ! Turn on Shannon entropy calculation
@@ -2334,7 +2329,7 @@
           j = j + 1
           ! Get the input string in scores(l) but if score is one of the moment
           ! scores then strip off the n and store it as an integer to be used
-          ! later. Then perform the select case on this modified (number 
+          ! later. Then perform the select case on this modified (number
           ! removed) string
           score_name = sarray(l)
           do imomstr = 1, size(MOMENT_STRS)
@@ -2921,7 +2916,7 @@
           call warning("Meshlines ignored in voxel plot " &
                &// trim(to_str(pl % id)))
         end if
-        
+
         select case(n_meshlines)
           case (0)
             ! Skip if no meshlines are specified
@@ -2929,7 +2924,7 @@
 
             ! Get pointer to meshlines
             call get_list_item(node_meshline_list, 1, node_meshlines)
-            
+
             ! Check mesh type
             if (check_for_node(node_meshlines, "meshtype")) then
               call get_node_value(node_meshlines, "meshtype", meshtype)
@@ -2937,7 +2932,7 @@
               call fatal_error("Must specify a meshtype for meshlines &
                    &specification in plot " // trim(to_str(pl % id)))
             end if
-            
+
             ! Ensure that there is a linewidth for this meshlines specification
             if (check_for_node(node_meshlines, "linewidth")) then
               call get_node_value(node_meshlines, "linewidth", &
@@ -2949,19 +2944,19 @@
 
             ! Check for color
             if (check_for_node(node_meshlines, "color")) then
-              
+
               ! Check and make sure 3 values are specified for RGB
               if (get_arraysize_double(node_meshlines, "color") /= 3) then
                 call fatal_error("Bad RGB for meshlines color in plot " &
                      &// trim(to_str(pl % id)))
               end if
-              
+
               call get_node_array(node_meshlines, "color", &
                   pl % meshlines_color % rgb)
             else
-              
+
               pl % meshlines_color % rgb = (/ 0, 0, 0 /)
-            
+
             end if
 
             ! Set mesh based on type
@@ -2972,7 +2967,7 @@
                 call fatal_error("No UFS mesh for meshlines on plot " &
                      &// trim(to_str(pl % id)))
               end if
- 
+
               pl % meshlines_mesh => ufs_mesh
 
             case ('cmfd')
@@ -2988,17 +2983,17 @@
               pl % meshlines_mesh => meshes(i_mesh)
 
             case ('entropy')
- 
+
               if (.not. associated(entropy_mesh)) then
                 call fatal_error("No entropy mesh for meshlines on plot " &
                      &// trim(to_str(pl % id)))
               end if
- 
+
               if (.not. allocated(entropy_mesh % dimension)) then
                 call fatal_error("No dimension specified on entropy mesh &
                      &for meshlines on plot " // trim(to_str(pl % id)))
               end if
- 
+
               pl % meshlines_mesh => entropy_mesh
 
             case ('tally')
@@ -3033,9 +3028,9 @@
             call fatal_error("Mutliple meshlines specified in plot " &
                  &// trim(to_str(pl % id)))
         end select
-        
-      end if
-      
+
+      end if
+
       ! Deal with masks
       call get_node_list(node_plot, "mask", node_mask_list)
       n_masks = get_list_size(node_mask_list)
