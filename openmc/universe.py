from collections import OrderedDict, Iterable
from numbers import Integral
from xml.etree import ElementTree as ET
import sys
import warnings

import numpy as np

import openmc
import openmc.checkvalue as cv

if sys.version_info[0] >= 3:
    basestring = str


# A dictionary for storing IDs of cell elements that have already been written,
# used to optimize the writing process
WRITTEN_IDS = {}

<<<<<<< HEAD

def reset_auto_cell_id():
    global AUTO_CELL_ID
    AUTO_CELL_ID = 10000


class Cell(object):
    """A region of space defined as the intersection of half-space created by
    quadric surfaces.

    Parameters
    ----------
    cell_id : int, optional
        Unique identifier for the cell. If not specified, an identifier will
        automatically be assigned.
    name : str, optional
        Name of the cell. If not specified, the name is the empty string.

    Attributes
    ----------
    id : int
        Unique identifier for the cell
    name : str
        Name of the cell
    fill : Material or Universe or Lattice or 'void' or iterable of Material
        Indicates what the region of space is filled with.  Multiple materials
        can be given to give each distributed cell instance a unique material.
    region : openmc.region.Region
        Region of space that is assigned to the cell.
    temperature : float or iterable of float
        Temperature of the cell in Kelvin.  Multiple temperatures can be given
        to give each distributed cell instance a unique temperature.
    rotation : ndarray
        If the cell is filled with a universe, this array specifies the angles
        in degrees about the x, y, and z axes that the filled universe should be
        rotated.
    translation : ndarray
        If the cell is filled with a universe, this array specifies a vector
        that is used to translate (shift) the universe.
    offsets : ndarray
        Array of offsets used for distributed cell searches
    distribcell_index : int
        Index of this cell in distribcell arrays

    """

    def __init__(self, cell_id=None, name=''):
        # Initialize Cell class attributes
        self.id = cell_id
        self.name = name
        self._fill = None
        self._type = None
        self._region = None
        self._temperature = None
        self._rotation = None
        self._translation = None
        self._offsets = None
        self._distribcell_index = None

    def __eq__(self, other):
        if not isinstance(other, Cell):
            return False
        elif self.id != other.id:
            return False
        elif self.name != other.name:
            return False
        elif self.fill != other.fill:
             return False
        elif self.region != other.region:
            return False
        elif self.temperature != other.temperature:
            return False
        elif self.rotation != other.rotation:
            return False
        elif self.translation != other.translation:
            return False
        else:
            return True

    def __ne__(self, other):
        return not self == other

    def __hash__(self):
        return hash(repr(self))

    def __repr__(self):
        string = 'Cell\n'
        string += '{0: <16}{1}{2}\n'.format('\tID', '=\t', self._id)
        string += '{0: <16}{1}{2}\n'.format('\tName', '=\t', self._name)

        if isinstance(self._fill, openmc.Material):
            string += '{0: <16}{1}{2}\n'.format('\tMaterial', '=\t',
                                                self._fill._id)
        elif isinstance(self._fill, Iterable):
            string += '{0: <16}{1}'.format('\tMaterial', '=\t')
            string += '['
            string += ', '.join(['void' if m == 'void' else str(m.id)
                                 for m in self.fill])
            string += ']\n'
        elif isinstance(self._fill, (Universe, Lattice)):
            string += '{0: <16}{1}{2}\n'.format('\tFill', '=\t',
                                                self._fill._id)
        else:
            string += '{0: <16}{1}{2}\n'.format('\tFill', '=\t', self._fill)

        string += '{0: <16}{1}{2}\n'.format('\tRegion', '=\t', self._region)

        if self.fill_type == 'material':
            string += '\t{0: <15}=\t{1}\n'.format('Temperature',
                                                  self.temperature)

        string += '{0: <16}{1}{2}\n'.format('\tRotation', '=\t',
                                            self._rotation)
        string += '{0: <16}{1}{2}\n'.format('\tTranslation', '=\t',
                                            self._translation)
        string += '{0: <16}{1}{2}\n'.format('\tOffset', '=\t', self._offsets)
        string += '{0: <16}{1}{2}\n'.format('\tDistribcell index', '=\t',
                                            self._distribcell_index)

        return string

    @property
    def id(self):
        return self._id

    @property
    def name(self):
        return self._name

    @property
    def fill(self):
        return self._fill

    @property
    def fill_type(self):
        if isinstance(self.fill, (openmc.Material, Iterable)):
            return 'material'
        elif isinstance(self.fill, openmc.Universe):
            return 'universe'
        elif isinstance(self.fill, openmc.Lattice):
            return 'lattice'
        else:
            return None

    @property
    def region(self):
        return self._region

    @property
    def temperature(self):
        return self._temperature

    @property
    def rotation(self):
        return self._rotation

    @property
    def translation(self):
        return self._translation

    @property
    def offsets(self):
        return self._offsets

    @property
    def distribcell_index(self):
        return self._distribcell_index

    @id.setter
    def id(self, cell_id):
        if cell_id is None:
            global AUTO_CELL_ID
            self._id = AUTO_CELL_ID
            AUTO_CELL_ID += 1
        else:
            cv.check_type('cell ID', cell_id, Integral)
            cv.check_greater_than('cell ID', cell_id, 0, equality=True)
            self._id = cell_id

    @name.setter
    def name(self, name):
        if name is not None:
            cv.check_type('cell name', name, basestring)
            self._name = name
        else:
            self._name = ''

    @fill.setter
    def fill(self, fill):
        if isinstance(fill, basestring):
            if fill.strip().lower() == 'void':
                self._type = 'void'
            else:
                msg = 'Unable to set Cell ID="{0}" to use a non-Material or ' \
                       'Universe fill "{1}"'.format(self._id, fill)
                raise ValueError(msg)

        elif isinstance(fill, openmc.Material):
            self._type = 'normal'

        elif isinstance(fill, Iterable):
            cv.check_type('cell.fill', fill, Iterable,
                          (openmc.Material, basestring))
            self._type = 'normal'

        elif isinstance(fill, Universe):
            self._type = 'fill'

        elif isinstance(fill, Lattice):
            self._type = 'lattice'

        else:
            msg = 'Unable to set Cell ID="{0}" to use a non-Material or ' \
                   'Universe fill "{1}"'.format(self._id, fill)
            raise ValueError(msg)

        self._fill = fill

    @rotation.setter
    def rotation(self, rotation):
        cv.check_type('cell rotation', rotation, Iterable, Real)
        cv.check_length('cell rotation', rotation, 3)
        self._rotation = rotation

    @translation.setter
    def translation(self, translation):
        cv.check_type('cell translation', translation, Iterable, Real)
        cv.check_length('cell translation', translation, 3)
        self._translation = translation

    @offsets.setter
    def offsets(self, offsets):
        cv.check_type('cell offsets', offsets, Iterable)
        self._offsets = offsets

    @region.setter
    def region(self, region):
        cv.check_type('cell region', region, Region)
        self._region = region

    @temperature.setter
    def temperature(self, temperature):
        cv.check_type('cell temperature', temperature, (Iterable, Real))
        if isinstance(temperature, Iterable):
            cv.check_type('cell temperature', temperature, Iterable, Real)
            for T in temperature:
                cv.check_greater_than('cell temperature', T, 0.0, True)
        else:
            cv.check_greater_than('cell temperature', temperature, 0.0, True)
        self._temperature = temperature

    @distribcell_index.setter
    def distribcell_index(self, ind):
        cv.check_type('distribcell index', ind, Integral)
        self._distribcell_index = ind

    def add_surface(self, surface, halfspace):
        """Add a half-space to the list of half-spaces whose intersection defines the
        cell.

        .. deprecated:: 0.7.1
            Use the Cell.region property to directly specify a Region
            expression.

        Parameters
        ----------
        surface : openmc.surface.Surface
            Quadric surface dividing space
        halfspace : {-1, 1}
            Indicate whether the negative or positive half-space is to be used

        """

        warnings.warn("Cell.add_surface(...) has been deprecated and may be "
                      "removed in a future version. The region for a Cell "
                      "should be defined using the region property directly.",
                      DeprecationWarning)

        if not isinstance(surface, openmc.Surface):
            msg = 'Unable to add Surface "{0}" to Cell ID="{1}" since it is ' \
                        'not a Surface object'.format(surface, self._id)
            raise ValueError(msg)

        if halfspace not in [-1, +1]:
            msg = 'Unable to add Surface "{0}" to Cell ID="{1}" with halfspace ' \
                  '"{2}" since it is not +/-1'.format(surface, self._id, halfspace)
            raise ValueError(msg)

        # If no region has been assigned, simply use the half-space. Otherwise,
        # take the intersection of the current region and the half-space
        # specified
        region = +surface if halfspace == 1 else -surface
        if self.region is None:
            self.region = region
        else:
            if isinstance(self.region, Intersection):
                self.region.nodes.append(region)
            else:
                self.region = Intersection(self.region, region)

    def get_cell_instance(self, path, distribcell_index):

        # If the Cell is filled by a Material
        if self._type == 'normal' or self._type == 'void':
            offset = 0

        # If the Cell is filled by a Universe
        elif self._type == 'fill':
            offset = self.offsets[distribcell_index-1]
            offset += self.fill.get_cell_instance(path, distribcell_index)

        # If the Cell is filled by a Lattice
        else:
            offset = self.fill.get_cell_instance(path, distribcell_index)

        return offset

    def get_all_nuclides(self):
        """Return all nuclides contained in the cell

        Returns
        -------
        nuclides : dict
            Dictionary whose keys are nuclide names and values are 2-tuples of
            (nuclide, density)

        """

        nuclides = OrderedDict()

        if self._type != 'void':
            nuclides.update(self._fill.get_all_nuclides())

        return nuclides

    def get_all_cells(self):
        """Return all cells that are contained within this one if it is filled with a
        universe or lattice

        Returns
        -------
        cells : dict
            Dictionary whose keys are cell IDs and values are Cell instances

        """

        cells = OrderedDict()

        if self._type == 'fill' or self._type == 'lattice':
            cells.update(self._fill.get_all_cells())

        return cells

    def get_all_materials(self):
        """Return all materials that are contained within the cell

        Returns
        -------
        materials : dict
            Dictionary whose keys are material IDs and values are Material instances

        """

        materials = OrderedDict()
        if self.fill_type == 'material':
            materials[self.fill.id] = self.fill

        # Append all Cells in each Cell in the Universe to the dictionary
        cells = self.get_all_cells()
        for cell_id, cell in cells.items():
            materials.update(cell.get_all_materials())

        return materials

    def get_all_universes(self):
        """Return all universes that are contained within this one if any of
        its cells are filled with a universe or lattice.

        Returns
        -------
        universes : dict
            Dictionary whose keys are universe IDs and values are Universe
            instances

        """

        universes = OrderedDict()

        if self._type == 'fill':
            universes[self._fill._id] = self._fill
            universes.update(self._fill.get_all_universes())
        elif self._type == 'lattice':
            universes.update(self._fill.get_all_universes())

        return universes

    def create_xml_subelement(self, xml_element):
        element = ET.Element("cell")
        element.set("id", str(self.id))

        if len(self._name) > 0:
            element.set("name", str(self.name))

        if isinstance(self.fill, basestring):
            element.set("material", "void")

        elif isinstance(self.fill, openmc.Material):
            element.set("material", str(self.fill.id))

        elif isinstance(self.fill, Iterable):
            element.set("material", ' '.join([m if m == 'void' else str(m.id)
                                              for m in self.fill]))

        elif isinstance(self.fill, (Universe, Lattice)):
            element.set("fill", str(self.fill.id))
            self.fill.create_xml_subelement(xml_element)

        else:
            element.set("fill", str(self.fill))
            self.fill.create_xml_subelement(xml_element)

        if self.region is not None:
            # Set the region attribute with the region specification
            element.set("region", str(self.region))

            # Only surfaces that appear in a region are added to the geometry
            # file, so the appropriate check is performed here. First we create
            # a function which is called recursively to navigate through the CSG
            # tree. When it reaches a leaf (a Halfspace), it creates a <surface>
            # element for the corresponding surface if none has been created
            # thus far.
            def create_surface_elements(node, element):
                if isinstance(node, Halfspace):
                    path = './surface[@id=\'{0}\']'.format(node.surface.id)
                    if xml_element.find(path) is None:
                        surface_subelement = node.surface.create_xml_subelement()
                        xml_element.append(surface_subelement)
                elif isinstance(node, Complement):
                    create_surface_elements(node.node, element)
                else:
                    for subnode in node.nodes:
                        create_surface_elements(subnode, element)

            # Call the recursive function from the top node
            create_surface_elements(self.region, xml_element)

        if self.temperature is not None:
            if isinstance(self.temperature, Iterable):
                element.set("temperature", ' '.join(
                            str(t) for t in self.temperature))
            else:
                element.set("temperature", str(self.temperature))

        if self.translation is not None:
            element.set("translation", ' '.join(map(str, self.translation)))

        if self.rotation is not None:
            element.set("rotation", ' '.join(map(str, self.rotation)))

        return element


=======
>>>>>>> ca05f5c8
# A static variable for auto-generated Lattice (Universe) IDs
AUTO_UNIVERSE_ID = 10000


def reset_auto_universe_id():
    global AUTO_UNIVERSE_ID
    AUTO_UNIVERSE_ID = 10000


class Universe(object):
    """A collection of cells that can be repeated.

    Parameters
    ----------
    universe_id : int, optional
        Unique identifier of the universe. If not specified, an identifier will
        automatically be assigned
    name : str, optional
        Name of the universe. If not specified, the name is the empty string.

    Attributes
    ----------
    id : int
        Unique identifier of the universe
    name : str
        Name of the universe
    cells : collections.OrderedDict
        Dictionary whose keys are cell IDs and values are :class:`Cell`
        instances

    """

    def __init__(self, universe_id=None, name=''):
        # Initialize Cell class attributes
        self.id = universe_id
        self.name = name

        # Keys     - Cell IDs
        # Values - Cells
        self._cells = OrderedDict()

        # Keys     - Cell IDs
        # Values - Offsets
        self._cell_offsets = OrderedDict()
        self._num_regions = 0

    def __eq__(self, other):
        if not isinstance(other, Universe):
            return False
        elif self.id != other.id:
            return False
        elif self.name != other.name:
            return False
        elif self.cells != other.cells:
            return False
        else:
            return True

    def __ne__(self, other):
        return not self == other

    def __hash__(self):
        return hash(repr(self))

    def __repr__(self):
        string = 'Universe\n'
        string += '{0: <16}{1}{2}\n'.format('\tID', '=\t', self._id)
        string += '{0: <16}{1}{2}\n'.format('\tName', '=\t', self._name)
        string += '{0: <16}{1}{2}\n'.format('\tCells', '=\t',
                                            list(self._cells.keys()))
        string += '{0: <16}{1}{2}\n'.format('\t# Regions', '=\t',
                                            self._num_regions)
        return string

    @property
    def id(self):
        return self._id

    @property
    def name(self):
        return self._name

    @property
    def cells(self):
        return self._cells

    @id.setter
    def id(self, universe_id):
        if universe_id is None:
            global AUTO_UNIVERSE_ID
            self._id = AUTO_UNIVERSE_ID
            AUTO_UNIVERSE_ID += 1
        else:
            cv.check_type('universe ID', universe_id, Integral)
            cv.check_greater_than('universe ID', universe_id, 0, equality=True)
            self._id = universe_id

    @name.setter
    def name(self, name):
        if name is not None:
            cv.check_type('universe name', name, basestring)
            self._name = name
        else:
            self._name = ''

    def add_cell(self, cell):
        """Add a cell to the universe.

        Parameters
        ----------
        cell : openmc.Cell
            Cell to add

        """

        if not isinstance(cell, openmc.Cell):
            msg = 'Unable to add a Cell to Universe ID="{0}" since "{1}" is not ' \
                  'a Cell'.format(self._id, cell)
            raise ValueError(msg)

        cell_id = cell._id

        if cell_id not in self._cells:
            self._cells[cell_id] = cell

    def add_cells(self, cells):
        """Add multiple cells to the universe.

        Parameters
        ----------
        cells : Iterable of openmc.Cell
            Cells to add

        """

        if not isinstance(cells, Iterable):
            msg = 'Unable to add Cells to Universe ID="{0}" since "{1}" is not ' \
                  'iterable'.format(self._id, cells)
            raise ValueError(msg)

        for cell in cells:
            self.add_cell(cell)

    def remove_cell(self, cell):
        """Remove a cell from the universe.

        Parameters
        ----------
        cell : openmc.Cell
            Cell to remove

        """

        if not isinstance(cell, openmc.Cell):
            msg = 'Unable to remove a Cell from Universe ID="{0}" since "{1}" is ' \
                  'not a Cell'.format(self._id, cell)
            raise ValueError(msg)

        # If the Cell is in the Universe's list of Cells, delete it
        if cell.id in self._cells:
            del self._cells[cell.id]

    def clear_cells(self):
        """Remove all cells from the universe."""

        self._cells.clear()

    def get_cell_instance(self, path, distribcell_index):

        # Pop off the root Universe ID from the path
        next_index = path.index('-')
        path = path[next_index+2:]

        # Extract the Cell ID from the path
        if '-' in path:
            next_index = path.index('-')
            cell_id = int(path[:next_index])
            path = path[next_index+2:]
        else:
            cell_id = int(path)
            path = ''

        # Make a recursive call to the Cell within this Universe
        offset = self.cells[cell_id].get_cell_instance(path, distribcell_index)

        # Return the offset computed at all nested Universe levels
        return offset

    def get_all_nuclides(self):
        """Return all nuclides contained in the universe

        Returns
        -------
        nuclides : collections.OrderedDict
            Dictionary whose keys are nuclide names and values are 2-tuples of
            (nuclide, density)

        """

        nuclides = OrderedDict()

        # Append all Nuclides in each Cell in the Universe to the dictionary
        for cell_id, cell in self._cells.items():
            nuclides.update(cell.get_all_nuclides())

        return nuclides

    def get_all_cells(self):
        """Return all cells that are contained within the universe

        Returns
        -------
        cells : collections.OrderedDict
            Dictionary whose keys are cell IDs and values are :class:`Cell`
            instances

        """

        cells = OrderedDict()

        # Add this Universe's cells to the dictionary
        cells.update(self._cells)

        # Append all Cells in each Cell in the Universe to the dictionary
        for cell_id, cell in self._cells.items():
            cells.update(cell.get_all_cells())

        return cells

    def get_all_materials(self):
        """Return all materials that are contained within the universe

        Returns
        -------
        materials : Collections.OrderedDict
            Dictionary whose keys are material IDs and values are
            :class:`Material` instances

        """

        materials = OrderedDict()

        # Append all Cells in each Cell in the Universe to the dictionary
        cells = self.get_all_cells()
        for cell_id, cell in cells.items():
            materials.update(cell.get_all_materials())

        return materials

    def get_all_universes(self):
        """Return all universes that are contained within this one.

        Returns
        -------
        universes : collections.OrderedDict
            Dictionary whose keys are universe IDs and values are
            :class:`Universe` instances

        """

        # Get all Cells in this Universe
        cells = self.get_all_cells()

        universes = OrderedDict()

        # Append all Universes containing each Cell to the dictionary
        for cell_id, cell in cells.items():
            universes.update(cell.get_all_universes())

        return universes

    def create_xml_subelement(self, xml_element):

        # Iterate over all Cells
        for cell_id, cell in self._cells.items():

            # If the cell was not already written, write it
            if cell_id not in WRITTEN_IDS:
                WRITTEN_IDS[cell_id] = None

                # Create XML subelement for this Cell
                cell_subelement = cell.create_xml_subelement(xml_element)

                # Append the Universe ID to the subelement and add to Element
                cell_subelement.set("universe", str(self._id))
                xml_element.append(cell_subelement)<|MERGE_RESOLUTION|>--- conflicted
+++ resolved
@@ -17,471 +17,6 @@
 # used to optimize the writing process
 WRITTEN_IDS = {}
 
-<<<<<<< HEAD
-
-def reset_auto_cell_id():
-    global AUTO_CELL_ID
-    AUTO_CELL_ID = 10000
-
-
-class Cell(object):
-    """A region of space defined as the intersection of half-space created by
-    quadric surfaces.
-
-    Parameters
-    ----------
-    cell_id : int, optional
-        Unique identifier for the cell. If not specified, an identifier will
-        automatically be assigned.
-    name : str, optional
-        Name of the cell. If not specified, the name is the empty string.
-
-    Attributes
-    ----------
-    id : int
-        Unique identifier for the cell
-    name : str
-        Name of the cell
-    fill : Material or Universe or Lattice or 'void' or iterable of Material
-        Indicates what the region of space is filled with.  Multiple materials
-        can be given to give each distributed cell instance a unique material.
-    region : openmc.region.Region
-        Region of space that is assigned to the cell.
-    temperature : float or iterable of float
-        Temperature of the cell in Kelvin.  Multiple temperatures can be given
-        to give each distributed cell instance a unique temperature.
-    rotation : ndarray
-        If the cell is filled with a universe, this array specifies the angles
-        in degrees about the x, y, and z axes that the filled universe should be
-        rotated.
-    translation : ndarray
-        If the cell is filled with a universe, this array specifies a vector
-        that is used to translate (shift) the universe.
-    offsets : ndarray
-        Array of offsets used for distributed cell searches
-    distribcell_index : int
-        Index of this cell in distribcell arrays
-
-    """
-
-    def __init__(self, cell_id=None, name=''):
-        # Initialize Cell class attributes
-        self.id = cell_id
-        self.name = name
-        self._fill = None
-        self._type = None
-        self._region = None
-        self._temperature = None
-        self._rotation = None
-        self._translation = None
-        self._offsets = None
-        self._distribcell_index = None
-
-    def __eq__(self, other):
-        if not isinstance(other, Cell):
-            return False
-        elif self.id != other.id:
-            return False
-        elif self.name != other.name:
-            return False
-        elif self.fill != other.fill:
-             return False
-        elif self.region != other.region:
-            return False
-        elif self.temperature != other.temperature:
-            return False
-        elif self.rotation != other.rotation:
-            return False
-        elif self.translation != other.translation:
-            return False
-        else:
-            return True
-
-    def __ne__(self, other):
-        return not self == other
-
-    def __hash__(self):
-        return hash(repr(self))
-
-    def __repr__(self):
-        string = 'Cell\n'
-        string += '{0: <16}{1}{2}\n'.format('\tID', '=\t', self._id)
-        string += '{0: <16}{1}{2}\n'.format('\tName', '=\t', self._name)
-
-        if isinstance(self._fill, openmc.Material):
-            string += '{0: <16}{1}{2}\n'.format('\tMaterial', '=\t',
-                                                self._fill._id)
-        elif isinstance(self._fill, Iterable):
-            string += '{0: <16}{1}'.format('\tMaterial', '=\t')
-            string += '['
-            string += ', '.join(['void' if m == 'void' else str(m.id)
-                                 for m in self.fill])
-            string += ']\n'
-        elif isinstance(self._fill, (Universe, Lattice)):
-            string += '{0: <16}{1}{2}\n'.format('\tFill', '=\t',
-                                                self._fill._id)
-        else:
-            string += '{0: <16}{1}{2}\n'.format('\tFill', '=\t', self._fill)
-
-        string += '{0: <16}{1}{2}\n'.format('\tRegion', '=\t', self._region)
-
-        if self.fill_type == 'material':
-            string += '\t{0: <15}=\t{1}\n'.format('Temperature',
-                                                  self.temperature)
-
-        string += '{0: <16}{1}{2}\n'.format('\tRotation', '=\t',
-                                            self._rotation)
-        string += '{0: <16}{1}{2}\n'.format('\tTranslation', '=\t',
-                                            self._translation)
-        string += '{0: <16}{1}{2}\n'.format('\tOffset', '=\t', self._offsets)
-        string += '{0: <16}{1}{2}\n'.format('\tDistribcell index', '=\t',
-                                            self._distribcell_index)
-
-        return string
-
-    @property
-    def id(self):
-        return self._id
-
-    @property
-    def name(self):
-        return self._name
-
-    @property
-    def fill(self):
-        return self._fill
-
-    @property
-    def fill_type(self):
-        if isinstance(self.fill, (openmc.Material, Iterable)):
-            return 'material'
-        elif isinstance(self.fill, openmc.Universe):
-            return 'universe'
-        elif isinstance(self.fill, openmc.Lattice):
-            return 'lattice'
-        else:
-            return None
-
-    @property
-    def region(self):
-        return self._region
-
-    @property
-    def temperature(self):
-        return self._temperature
-
-    @property
-    def rotation(self):
-        return self._rotation
-
-    @property
-    def translation(self):
-        return self._translation
-
-    @property
-    def offsets(self):
-        return self._offsets
-
-    @property
-    def distribcell_index(self):
-        return self._distribcell_index
-
-    @id.setter
-    def id(self, cell_id):
-        if cell_id is None:
-            global AUTO_CELL_ID
-            self._id = AUTO_CELL_ID
-            AUTO_CELL_ID += 1
-        else:
-            cv.check_type('cell ID', cell_id, Integral)
-            cv.check_greater_than('cell ID', cell_id, 0, equality=True)
-            self._id = cell_id
-
-    @name.setter
-    def name(self, name):
-        if name is not None:
-            cv.check_type('cell name', name, basestring)
-            self._name = name
-        else:
-            self._name = ''
-
-    @fill.setter
-    def fill(self, fill):
-        if isinstance(fill, basestring):
-            if fill.strip().lower() == 'void':
-                self._type = 'void'
-            else:
-                msg = 'Unable to set Cell ID="{0}" to use a non-Material or ' \
-                       'Universe fill "{1}"'.format(self._id, fill)
-                raise ValueError(msg)
-
-        elif isinstance(fill, openmc.Material):
-            self._type = 'normal'
-
-        elif isinstance(fill, Iterable):
-            cv.check_type('cell.fill', fill, Iterable,
-                          (openmc.Material, basestring))
-            self._type = 'normal'
-
-        elif isinstance(fill, Universe):
-            self._type = 'fill'
-
-        elif isinstance(fill, Lattice):
-            self._type = 'lattice'
-
-        else:
-            msg = 'Unable to set Cell ID="{0}" to use a non-Material or ' \
-                   'Universe fill "{1}"'.format(self._id, fill)
-            raise ValueError(msg)
-
-        self._fill = fill
-
-    @rotation.setter
-    def rotation(self, rotation):
-        cv.check_type('cell rotation', rotation, Iterable, Real)
-        cv.check_length('cell rotation', rotation, 3)
-        self._rotation = rotation
-
-    @translation.setter
-    def translation(self, translation):
-        cv.check_type('cell translation', translation, Iterable, Real)
-        cv.check_length('cell translation', translation, 3)
-        self._translation = translation
-
-    @offsets.setter
-    def offsets(self, offsets):
-        cv.check_type('cell offsets', offsets, Iterable)
-        self._offsets = offsets
-
-    @region.setter
-    def region(self, region):
-        cv.check_type('cell region', region, Region)
-        self._region = region
-
-    @temperature.setter
-    def temperature(self, temperature):
-        cv.check_type('cell temperature', temperature, (Iterable, Real))
-        if isinstance(temperature, Iterable):
-            cv.check_type('cell temperature', temperature, Iterable, Real)
-            for T in temperature:
-                cv.check_greater_than('cell temperature', T, 0.0, True)
-        else:
-            cv.check_greater_than('cell temperature', temperature, 0.0, True)
-        self._temperature = temperature
-
-    @distribcell_index.setter
-    def distribcell_index(self, ind):
-        cv.check_type('distribcell index', ind, Integral)
-        self._distribcell_index = ind
-
-    def add_surface(self, surface, halfspace):
-        """Add a half-space to the list of half-spaces whose intersection defines the
-        cell.
-
-        .. deprecated:: 0.7.1
-            Use the Cell.region property to directly specify a Region
-            expression.
-
-        Parameters
-        ----------
-        surface : openmc.surface.Surface
-            Quadric surface dividing space
-        halfspace : {-1, 1}
-            Indicate whether the negative or positive half-space is to be used
-
-        """
-
-        warnings.warn("Cell.add_surface(...) has been deprecated and may be "
-                      "removed in a future version. The region for a Cell "
-                      "should be defined using the region property directly.",
-                      DeprecationWarning)
-
-        if not isinstance(surface, openmc.Surface):
-            msg = 'Unable to add Surface "{0}" to Cell ID="{1}" since it is ' \
-                        'not a Surface object'.format(surface, self._id)
-            raise ValueError(msg)
-
-        if halfspace not in [-1, +1]:
-            msg = 'Unable to add Surface "{0}" to Cell ID="{1}" with halfspace ' \
-                  '"{2}" since it is not +/-1'.format(surface, self._id, halfspace)
-            raise ValueError(msg)
-
-        # If no region has been assigned, simply use the half-space. Otherwise,
-        # take the intersection of the current region and the half-space
-        # specified
-        region = +surface if halfspace == 1 else -surface
-        if self.region is None:
-            self.region = region
-        else:
-            if isinstance(self.region, Intersection):
-                self.region.nodes.append(region)
-            else:
-                self.region = Intersection(self.region, region)
-
-    def get_cell_instance(self, path, distribcell_index):
-
-        # If the Cell is filled by a Material
-        if self._type == 'normal' or self._type == 'void':
-            offset = 0
-
-        # If the Cell is filled by a Universe
-        elif self._type == 'fill':
-            offset = self.offsets[distribcell_index-1]
-            offset += self.fill.get_cell_instance(path, distribcell_index)
-
-        # If the Cell is filled by a Lattice
-        else:
-            offset = self.fill.get_cell_instance(path, distribcell_index)
-
-        return offset
-
-    def get_all_nuclides(self):
-        """Return all nuclides contained in the cell
-
-        Returns
-        -------
-        nuclides : dict
-            Dictionary whose keys are nuclide names and values are 2-tuples of
-            (nuclide, density)
-
-        """
-
-        nuclides = OrderedDict()
-
-        if self._type != 'void':
-            nuclides.update(self._fill.get_all_nuclides())
-
-        return nuclides
-
-    def get_all_cells(self):
-        """Return all cells that are contained within this one if it is filled with a
-        universe or lattice
-
-        Returns
-        -------
-        cells : dict
-            Dictionary whose keys are cell IDs and values are Cell instances
-
-        """
-
-        cells = OrderedDict()
-
-        if self._type == 'fill' or self._type == 'lattice':
-            cells.update(self._fill.get_all_cells())
-
-        return cells
-
-    def get_all_materials(self):
-        """Return all materials that are contained within the cell
-
-        Returns
-        -------
-        materials : dict
-            Dictionary whose keys are material IDs and values are Material instances
-
-        """
-
-        materials = OrderedDict()
-        if self.fill_type == 'material':
-            materials[self.fill.id] = self.fill
-
-        # Append all Cells in each Cell in the Universe to the dictionary
-        cells = self.get_all_cells()
-        for cell_id, cell in cells.items():
-            materials.update(cell.get_all_materials())
-
-        return materials
-
-    def get_all_universes(self):
-        """Return all universes that are contained within this one if any of
-        its cells are filled with a universe or lattice.
-
-        Returns
-        -------
-        universes : dict
-            Dictionary whose keys are universe IDs and values are Universe
-            instances
-
-        """
-
-        universes = OrderedDict()
-
-        if self._type == 'fill':
-            universes[self._fill._id] = self._fill
-            universes.update(self._fill.get_all_universes())
-        elif self._type == 'lattice':
-            universes.update(self._fill.get_all_universes())
-
-        return universes
-
-    def create_xml_subelement(self, xml_element):
-        element = ET.Element("cell")
-        element.set("id", str(self.id))
-
-        if len(self._name) > 0:
-            element.set("name", str(self.name))
-
-        if isinstance(self.fill, basestring):
-            element.set("material", "void")
-
-        elif isinstance(self.fill, openmc.Material):
-            element.set("material", str(self.fill.id))
-
-        elif isinstance(self.fill, Iterable):
-            element.set("material", ' '.join([m if m == 'void' else str(m.id)
-                                              for m in self.fill]))
-
-        elif isinstance(self.fill, (Universe, Lattice)):
-            element.set("fill", str(self.fill.id))
-            self.fill.create_xml_subelement(xml_element)
-
-        else:
-            element.set("fill", str(self.fill))
-            self.fill.create_xml_subelement(xml_element)
-
-        if self.region is not None:
-            # Set the region attribute with the region specification
-            element.set("region", str(self.region))
-
-            # Only surfaces that appear in a region are added to the geometry
-            # file, so the appropriate check is performed here. First we create
-            # a function which is called recursively to navigate through the CSG
-            # tree. When it reaches a leaf (a Halfspace), it creates a <surface>
-            # element for the corresponding surface if none has been created
-            # thus far.
-            def create_surface_elements(node, element):
-                if isinstance(node, Halfspace):
-                    path = './surface[@id=\'{0}\']'.format(node.surface.id)
-                    if xml_element.find(path) is None:
-                        surface_subelement = node.surface.create_xml_subelement()
-                        xml_element.append(surface_subelement)
-                elif isinstance(node, Complement):
-                    create_surface_elements(node.node, element)
-                else:
-                    for subnode in node.nodes:
-                        create_surface_elements(subnode, element)
-
-            # Call the recursive function from the top node
-            create_surface_elements(self.region, xml_element)
-
-        if self.temperature is not None:
-            if isinstance(self.temperature, Iterable):
-                element.set("temperature", ' '.join(
-                            str(t) for t in self.temperature))
-            else:
-                element.set("temperature", str(self.temperature))
-
-        if self.translation is not None:
-            element.set("translation", ' '.join(map(str, self.translation)))
-
-        if self.rotation is not None:
-            element.set("rotation", ' '.join(map(str, self.rotation)))
-
-        return element
-
-
-=======
->>>>>>> ca05f5c8
 # A static variable for auto-generated Lattice (Universe) IDs
 AUTO_UNIVERSE_ID = 10000
 
