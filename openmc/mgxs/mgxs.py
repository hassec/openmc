from __future__ import division

from collections import OrderedDict
from numbers import Integral
import warnings
import os
import sys
import copy
import abc
import itertools

import numpy as np

import openmc
import openmc.checkvalue as cv
from openmc.mgxs import EnergyGroups
from openmc import Mesh

if sys.version_info[0] >= 3:
    basestring = str


# Supported cross section types
MGXS_TYPES = ['total',
              'transport',
              'nu-transport',
              'absorption',
              'capture',
              'fission',
              'nu-fission',
              'kappa-fission',
              'scatter',
              'nu-scatter',
              'scatter matrix',
              'nu-scatter matrix',
              'multiplicity matrix',
              'nu-fission matrix',
              'chi',
              'chi-prompt',
              'velocity',
              'prompt-nu-fission']


# Supported domain types
# TODO: Implement Mesh domains
DOMAIN_TYPES = ['cell',
                'distribcell',
                'universe',
                'material',
                'mesh']

# Supported domain classes
# TODO: Implement Mesh domains
_DOMAINS = (openmc.Cell,
            openmc.Universe,
            openmc.Material,
            openmc.Mesh)


class MGXS(object):
    """An abstract multi-group cross section for some energy group structure
    within some spatial domain.

    This class can be used for both OpenMC input generation and tally data
    post-processing to compute spatially-homogenized and energy-integrated
    multi-group cross sections for multi-group neutronics calculations.

    NOTE: Users should instantiate the subclasses of this abstract class.

    Parameters
    ----------
    domain : openmc.Material or openmc.Cell or openmc.Universe or openmc.Mesh
        The domain for spatial homogenization
    domain_type : {'material', 'cell', 'distribcell', 'universe', 'mesh'}
        The domain type for spatial homogenization
    energy_groups : openmc.mgxs.EnergyGroups
        The energy group structure for energy condensation
    by_nuclide : bool
        If true, computes cross sections for each nuclide in domain
    name : str, optional
        Name of the multi-group cross section. Used as a label to identify
        tallies in OpenMC 'tallies.xml' file.

    Attributes
    ----------
    name : str, optional
        Name of the multi-group cross section
    rxn_type : str
        Reaction type (e.g., 'total', 'nu-fission', etc.)
    by_nuclide : bool
        If true, computes cross sections for each nuclide in domain
    domain : Material or Cell or Universe or Mesh
        Domain for spatial homogenization
    domain_type : {'material', 'cell', 'distribcell', 'universe', 'mesh'}
        Domain type for spatial homogenization
    energy_groups : openmc.mgxs.EnergyGroups
        Energy group structure for energy condensation
    tally_trigger : openmc.Trigger
        An (optional) tally precision trigger given to each tally used to
        compute the cross section
    scores : list of str
        The scores in each tally used to compute the multi-group cross section
    filters : list of openmc.Filter
        The filters in each tally used to compute the multi-group cross section
    tally_keys : list of str
        The keys into the tallies dictionary for each tally used to compute
        the multi-group cross section
    estimator : {'tracklength', 'analog'}
        The tally estimator used to compute the multi-group cross section
    tallies : collections.OrderedDict
        OpenMC tallies needed to compute the multi-group cross section
    rxn_rate_tally : openmc.Tally
        Derived tally for the reaction rate tally used in the numerator to
        compute the multi-group cross section. This attribute is None
        unless the multi-group cross section has been computed.
    xs_tally : openmc.Tally
        Derived tally for the multi-group cross section. This attribute
        is None unless the multi-group cross section has been computed.
    num_subdomains : int
        The number of subdomains is unity for 'material', 'cell' and 'universe'
        domain types. This is equal to the number of cell instances
        for 'distribcell' domain types (it is equal to unity prior to loading
        tally data from a statepoint file) and the number of mesh cells for
        'mesh' domain types.
    num_nuclides : int
        The number of nuclides for which the multi-group cross section is
        being tracked. This is unity if the by_nuclide attribute is False.
    nuclides : Iterable of str or 'sum'
        The optional user-specified nuclides for which to compute cross
        sections (e.g., 'U-238', 'O-16'). If by_nuclide is True but nuclides
        are not specified by the user, all nuclides in the spatial domain
        are included. This attribute is 'sum' if by_nuclide is false.
    sparse : bool
        Whether or not the MGXS' tallies use SciPy's LIL sparse matrix format
        for compressed data storage
    loaded_sp : bool
        Whether or not a statepoint file has been loaded with tally data
    derived : bool
        Whether or not the MGXS is merged from one or more other MGXS
    hdf5_key : str
        The key used to index multi-group cross sections in an HDF5 data store

    """

    # This is an abstract class which cannot be instantiated
    __metaclass__ = abc.ABCMeta

    def __init__(self, domain=None, domain_type=None,
                 energy_groups=None, by_nuclide=False, name=''):

        self._name = ''
        self._rxn_type = None
        self._by_nuclide = None
        self._nuclides = None
        self._domain = None
        self._domain_type = None
        self._energy_groups = None
        self._tally_trigger = None
        self._tallies = None
        self._rxn_rate_tally = None
        self._xs_tally = None
        self._sparse = False
        self._loaded_sp = False
        self._derived = False
        self._hdf5_key = None

        self.name = name
        self.by_nuclide = by_nuclide

        if domain_type is not None:
            self.domain_type = domain_type
        if domain is not None:
            self.domain = domain
        if energy_groups is not None:
            self.energy_groups = energy_groups

    def __deepcopy__(self, memo):
        existing = memo.get(id(self))

        # If this is the first time we have tried to copy this object, copy it
        if existing is None:
            clone = type(self).__new__(type(self))
            clone._name = self.name
            clone._rxn_type = self.rxn_type
            clone._by_nuclide = self.by_nuclide
            clone._nuclides = copy.deepcopy(self._nuclides)
            clone._domain = self.domain
            clone._domain_type = self.domain_type
            clone._energy_groups = copy.deepcopy(self.energy_groups, memo)
            clone._tally_trigger = copy.deepcopy(self.tally_trigger, memo)
            clone._rxn_rate_tally = copy.deepcopy(self._rxn_rate_tally, memo)
            clone._xs_tally = copy.deepcopy(self._xs_tally, memo)
            clone._sparse = self.sparse
            clone._derived = self.derived

            clone._tallies = OrderedDict()
            for tally_type, tally in self.tallies.items():
                clone.tallies[tally_type] = copy.deepcopy(tally, memo)

            memo[id(self)] = clone

            return clone

        # If this object has been copied before, return the first copy made
        else:
            return existing

    @property
    def name(self):
        return self._name

    @property
    def rxn_type(self):
        return self._rxn_type

    @property
    def by_nuclide(self):
        return self._by_nuclide

    @property
    def domain(self):
        return self._domain

    @property
    def domain_type(self):
        return self._domain_type

    @property
    def energy_groups(self):
        return self._energy_groups

    @property
    def tally_trigger(self):
        return self._tally_trigger

    @property
    def num_groups(self):
        return self.energy_groups.num_groups

    @property
    def scores(self):
        return ['flux', self.rxn_type]

    @property
    def filters(self):
        group_edges = self.energy_groups.group_edges
        energy_filter = openmc.Filter('energy', group_edges)
        return [[energy_filter]] * len(self.scores)

    @property
    def tally_keys(self):
        return self.scores

    @property
    def estimator(self):
        return 'tracklength'

    @property
    def tallies(self):

        # Instantiate tallies if they do not exist
        if self._tallies is None:

            # Initialize a collection of Tallies
            self._tallies = OrderedDict()

            # Create a domain Filter object
            domain_filter = openmc.Filter(self.domain_type, self.domain.id)

            # If a mesh domain, give the mesh to the domain filter
            if self.domain_type == 'mesh':
                domain_filter.mesh = self.domain

            # Create each Tally needed to compute the multi group cross section
            tally_metadata = zip(self.scores, self.tally_keys, self.filters)
            for score, key, filters in tally_metadata:
                self._tallies[key] = openmc.Tally(name=self.name)
                self._tallies[key].scores = [score]
                self._tallies[key].estimator = self.estimator
                self._tallies[key].filters = [domain_filter]

                # If a tally trigger was specified, add it to each tally
                if self.tally_trigger:
                    trigger_clone = copy.deepcopy(self.tally_trigger)
                    trigger_clone.scores = [score]
                    self._tallies[key].triggers.append(trigger_clone)

                # Add non-domain specific Filters (e.g., 'energy') to the Tally
                for add_filter in filters:
                    self._tallies[key].filters.append(add_filter)

                # If this is a by-nuclide cross-section, add nuclides to Tally
                if self.by_nuclide and score != 'flux':
                    all_nuclides = self.get_all_nuclides()
                    for nuclide in all_nuclides:
                        self._tallies[key].nuclides.append(nuclide)
                else:
                    self._tallies[key].nuclides.append('total')

        return self._tallies

    @property
    def rxn_rate_tally(self):
        if self._rxn_rate_tally is None:
            self._rxn_rate_tally = self.tallies[self.rxn_type]
            self._rxn_rate_tally.sparse = self.sparse

        return self._rxn_rate_tally

    @property
    def xs_tally(self):
        if self._xs_tally is None:
            if self.tallies is None:
                msg = 'Unable to get xs_tally since tallies have ' \
                      'not been loaded from a statepoint'
                raise ValueError(msg)

            self._xs_tally = self.rxn_rate_tally / self.tallies['flux']
            self._compute_xs()

        return self._xs_tally

    @property
    def sparse(self):
        return self._sparse

    @property
    def num_subdomains(self):
        domain_filter = self.xs_tally.find_filter(self.domain_type)
        return domain_filter.num_bins

    @property
    def num_nuclides(self):
        if self.by_nuclide:
            return len(self.get_all_nuclides())
        else:
            return 1

    @property
    def nuclides(self):
        if self.by_nuclide:
            return self.get_all_nuclides()
        else:
            return 'sum'

    @property
    def loaded_sp(self):
        return self._loaded_sp

    @property
    def derived(self):
        return self._derived

    @property
    def hdf5_key(self):
        if self._hdf5_key is not None:
            return self._hdf5_key
        else:
            return self._rxn_type

    @name.setter
    def name(self, name):
        cv.check_type('name', name, basestring)
        self._name = name

    @by_nuclide.setter
    def by_nuclide(self, by_nuclide):
        cv.check_type('by_nuclide', by_nuclide, bool)
        self._by_nuclide = by_nuclide

    @nuclides.setter
    def nuclides(self, nuclides):
        cv.check_iterable_type('nuclides', nuclides, basestring)
        self._nuclides = nuclides

    @domain.setter
    def domain(self, domain):
        cv.check_type('domain', domain, _DOMAINS)
        self._domain = domain

        # Assign a domain type
        if self.domain_type is None:
            if isinstance(domain, openmc.Material):
                self._domain_type = 'material'
            elif isinstance(domain, openmc.Cell):
                self._domain_type = 'cell'
            elif isinstance(domain, openmc.Universe):
                self._domain_type = 'universe'
            elif isinstance(domain, openmc.Mesh):
                self._domain_type = 'mesh'

    @domain_type.setter
    def domain_type(self, domain_type):
        cv.check_value('domain type', domain_type, DOMAIN_TYPES)
        self._domain_type = domain_type

    @energy_groups.setter
    def energy_groups(self, energy_groups):
        cv.check_type('energy groups', energy_groups, openmc.mgxs.EnergyGroups)
        self._energy_groups = energy_groups

    @tally_trigger.setter
    def tally_trigger(self, tally_trigger):
        cv.check_type('tally trigger', tally_trigger, openmc.Trigger)
        self._tally_trigger = tally_trigger

    @sparse.setter
    def sparse(self, sparse):
        """Convert tally data from NumPy arrays to SciPy list of lists (LIL)
        sparse matrices, and vice versa.

        This property may be used to reduce the amount of data in memory during
        tally data processing. The tally data will be stored as SciPy LIL
        matrices internally within the Tally object. All tally data access
        properties and methods will return data as a dense NumPy array.

        """

        cv.check_type('sparse', sparse, bool)

        # Sparsify or densify the derived MGXS tallies and the base tallies
        if self._xs_tally:
            self.xs_tally.sparse = sparse
        if self._rxn_rate_tally:
            self.rxn_rate_tally.sparse = sparse

        for tally_name in self.tallies:
            self.tallies[tally_name].sparse = sparse

        self._sparse = sparse

    @staticmethod
    def get_mgxs(mgxs_type, domain=None, domain_type=None,
                 energy_groups=None, by_nuclide=False, name=''):
        """Return a MGXS subclass object for some energy group structure within
        some spatial domain for some reaction type.

        This is a factory method which can be used to quickly create MGXS
        subclass objects for various reaction types.

        Parameters
        ----------
        mgxs_type : {'total', 'transport', 'nu-transport', 'absorption', 'capture', 'fission', 'nu-fission', 'kappa-fission', 'scatter', 'nu-scatter', 'scatter matrix', 'nu-scatter matrix', 'multiplicity matrix', 'nu-fission matrix', 'chi', 'chi-prompt', 'velocity', 'prompt-nu-fission'}
            The type of multi-group cross section object to return
        domain : openmc.Material or openmc.Cell or openmc.Universe or
            openmc.Mesh
            The domain for spatial homogenization
        domain_type : {'material', 'cell', 'distribcell', 'universe', 'mesh'}
            The domain type for spatial homogenization
        energy_groups : openmc.mgxs.EnergyGroups
            The energy group structure for energy condensation
        by_nuclide : bool
            If true, computes cross sections for each nuclide in domain.
            Defaults to False
        name : str, optional
            Name of the multi-group cross section. Used as a label to identify
            tallies in OpenMC 'tallies.xml' file. Defaults to the empty string.

        Returns
        -------
        openmc.mgxs.MGXS
            A subclass of the abstract MGXS class for the multi-group cross
            section type requested by the user

        """

        cv.check_value('mgxs_type', mgxs_type, MGXS_TYPES)

        if mgxs_type == 'total':
            mgxs = TotalXS(domain, domain_type, energy_groups)
        elif mgxs_type == 'transport':
            mgxs = TransportXS(domain, domain_type, energy_groups)
        elif mgxs_type == 'nu-transport':
            mgxs = NuTransportXS(domain, domain_type, energy_groups)
        elif mgxs_type == 'absorption':
            mgxs = AbsorptionXS(domain, domain_type, energy_groups)
        elif mgxs_type == 'capture':
            mgxs = CaptureXS(domain, domain_type, energy_groups)
        elif mgxs_type == 'fission':
            mgxs = FissionXS(domain, domain_type, energy_groups)
        elif mgxs_type == 'nu-fission':
            mgxs = NuFissionXS(domain, domain_type, energy_groups)
        elif mgxs_type == 'kappa-fission':
            mgxs = KappaFissionXS(domain, domain_type, energy_groups)
        elif mgxs_type == 'scatter':
            mgxs = ScatterXS(domain, domain_type, energy_groups)
        elif mgxs_type == 'nu-scatter':
            mgxs = NuScatterXS(domain, domain_type, energy_groups)
        elif mgxs_type == 'scatter matrix':
            mgxs = ScatterMatrixXS(domain, domain_type, energy_groups)
        elif mgxs_type == 'nu-scatter matrix':
            mgxs = NuScatterMatrixXS(domain, domain_type, energy_groups)
        elif mgxs_type == 'multiplicity matrix':
            mgxs = MultiplicityMatrixXS(domain, domain_type, energy_groups)
        elif mgxs_type == 'nu-fission matrix':
            mgxs = NuFissionMatrixXS(domain, domain_type, energy_groups)
        elif mgxs_type == 'chi':
            mgxs = Chi(domain, domain_type, energy_groups)
        elif mgxs_type == 'chi-prompt':
            mgxs = ChiPrompt(domain, domain_type, energy_groups)
        elif mgxs_type == 'velocity':
            mgxs = Velocity(domain, domain_type, energy_groups)
        elif mgxs_type == 'prompt-nu-fission':
            mgxs = PromptNuFissionXS(domain, domain_type, energy_groups)

        mgxs.by_nuclide = by_nuclide
        mgxs.name = name
        return mgxs

    def get_all_nuclides(self):
        """Get all nuclides in the cross section's spatial domain.

        Returns
        -------
        list of str
            A list of the string names for each nuclide in the spatial domain
            (e.g., ['U-235', 'U-238', 'O-16'])

        Raises
        ------
        ValueError
            When this method is called before the spatial domain has been set.

        """

        if self.domain is None:
            raise ValueError('Unable to get all nuclides without a domain')

        # If the user defined nuclides, return them
        if self._nuclides:
            return self._nuclides

        # Otherwise, return all nuclides in the spatial domain
        else:
            nuclides = self.domain.get_all_nuclides()
            return list(nuclides.keys())

    def get_nuclide_density(self, nuclide):
        """Get the atomic number density in units of atoms/b-cm for a nuclide
        in the cross section's spatial domain.

        Parameters
        ----------
        nuclide : str
            A nuclide name string (e.g., 'U-235')

        Returns
        -------
        float
            The atomic number density (atom/b-cm) for the nuclide of interest

        Raises
        -------
        ValueError
            When the density is requested for a nuclide which is not found in
            the spatial domain.

        """

        cv.check_type('nuclide', nuclide, basestring)

        # Get list of all nuclides in the spatial domain
        nuclides = self.domain.get_all_nuclides()

        if nuclide not in nuclides:
            msg = 'Unable to get density for nuclide "{0}" which is not in ' \
                  '{1} "{2}"'.format(nuclide, self.domain_type, self.domain.id)
            ValueError(msg)

        density = nuclides[nuclide][1]
        return density

    def get_nuclide_densities(self, nuclides='all'):
        """Get an array of atomic number densities in units of atom/b-cm for all
        nuclides in the cross section's spatial domain.

        Parameters
        ----------
        nuclides : Iterable of str or 'all' or 'sum'
            A list of nuclide name strings (e.g., ['U-235', 'U-238']). The
            special string 'all' will return the atom densities for all nuclides
            in the spatial domain. The special string 'sum' will return the atom
            density summed across all nuclides in the spatial domain. Defaults
            to 'all'.

        Returns
        -------
        numpy.ndarray of float
            An array of the atomic number densities (atom/b-cm) for each of the
            nuclides in the spatial domain

        Raises
        ------
        ValueError
            When this method is called before the spatial domain has been set.

        """

        if self.domain is None:
            raise ValueError('Unable to get nuclide densities without a domain')

        # Sum the atomic number densities for all nuclides
        if nuclides == 'sum':
            nuclides = self.get_all_nuclides()
            densities = np.zeros(1, dtype=np.float)
            for nuclide in nuclides:
                densities[0] += self.get_nuclide_density(nuclide)

        # Tabulate the atomic number densities for all nuclides
        elif nuclides == 'all':
            nuclides = self.get_all_nuclides()
            densities = np.zeros(self.num_nuclides, dtype=np.float)
            for i, nuclide in enumerate(nuclides):
                densities[i] += self.get_nuclide_density(nuclide)

        # Tabulate the atomic number densities for each specified nuclide
        else:
            densities = np.zeros(len(nuclides), dtype=np.float)
            for i, nuclide in enumerate(nuclides):
                densities[i] = self.get_nuclide_density(nuclide)

        return densities

    def _compute_xs(self):
        """Performs generic cleanup after a subclass' uses tally arithmetic to
        compute a multi-group cross section as a derived tally.

        This method replaces CrossNuclides generated by tally arithmetic with
        the original Nuclide objects in the xs_tally instance attribute. The
        simple Nuclides allow for cleaner output through Pandas DataFrames as
        well as simpler data access through the get_xs(...) class method.

        In addition, this routine resets NaNs in the multi group cross section
        array to 0.0. This may be needed occur if no events were scored in
        certain tally bins, which will lead to a divide-by-zero situation.

        """

        # If computing xs for each nuclide, replace CrossNuclides with originals
        if self.by_nuclide:
            self.xs_tally._nuclides = []
            nuclides = self.get_all_nuclides()
            for nuclide in nuclides:
                self.xs_tally.nuclides.append(openmc.Nuclide(nuclide))

        # Remove NaNs which may have resulted from divide-by-zero operations
        self.xs_tally._mean = np.nan_to_num(self.xs_tally.mean)
        self.xs_tally._std_dev = np.nan_to_num(self.xs_tally.std_dev)
        self.xs_tally.sparse = self.sparse

    def load_from_statepoint(self, statepoint):
        """Extracts tallies in an OpenMC StatePoint with the data needed to
        compute multi-group cross sections.

        This method is needed to compute cross section data from tallies
        in an OpenMC StatePoint object.

        NOTE: The statepoint must first be linked with an OpenMC Summary object.

        Parameters
        ----------
        statepoint : openmc.StatePoint
            An OpenMC StatePoint object with tally data

        Raises
        ------
        ValueError
            When this method is called with a statepoint that has not been
            linked with a summary object.

        """

        cv.check_type('statepoint', statepoint, openmc.statepoint.StatePoint)

        if statepoint.summary is None:
            msg = 'Unable to load data from a statepoint which has not been ' \
                  'linked with a summary file'
            raise ValueError(msg)

        # Override the domain object that loaded from an OpenMC summary file
        # NOTE: This is necessary for micro cross-sections which require
        # the isotopic number densities as computed by OpenMC
        if self.domain_type == 'cell' or self.domain_type == 'distribcell':
            self.domain = statepoint.summary.get_cell_by_id(self.domain.id)
        elif self.domain_type == 'universe':
            self.domain = statepoint.summary.get_universe_by_id(self.domain.id)
        elif self.domain_type == 'material':
            self.domain = statepoint.summary.get_material_by_id(self.domain.id)
        elif self.domain_type == 'mesh':
            self.domain = statepoint.meshes[self.domain.id]
        else:
            msg = 'Unable to load data from a statepoint for domain type {0} ' \
                  'which is not yet supported'.format(self.domain_type)
            raise ValueError(msg)

        # Use tally "slicing" to ensure that tallies correspond to our domain
        # NOTE: This is important if tally merging was used
        if self.domain_type == 'mesh':
            filters = [self.domain_type]
            xyz = map(lambda x: np.arange(1, x+1), self.domain.dimension)
            filter_bins = [tuple(itertools.product(*xyz))]
        elif self.domain_type != 'distribcell':
            filters = [self.domain_type]
            filter_bins = [(self.domain.id,)]
        # Distribcell filters only accept single cell - neglect it when slicing
        else:
            filters = []
            filter_bins = []

        # Clear any tallies previously loaded from a statepoint
        if self.loaded_sp:
            self._tallies = None
            self._xs_tally = None
            self._rxn_rate_tally = None
            self._loaded_sp = False

        # Find, slice and store Tallies from StatePoint
        # The tally slicing is needed if tally merging was used
        for tally_type, tally in self.tallies.items():
            sp_tally = statepoint.get_tally(
                tally.scores, tally.filters, tally.nuclides,
                estimator=tally.estimator, exact_filters=True)
            sp_tally = sp_tally.get_slice(
                tally.scores, filters, filter_bins, tally.nuclides)
            sp_tally.sparse = self.sparse
            self.tallies[tally_type] = sp_tally

        self._loaded_sp = True

    def get_xs(self, groups='all', subdomains='all', nuclides='all',
               xs_type='macro', order_groups='increasing',
               value='mean', **kwargs):
        r"""Returns an array of multi-group cross sections.

        This method constructs a 2D NumPy array for the requested multi-group
        cross section data data for one or more energy groups and subdomains.

        Parameters
        ----------
        groups : Iterable of Integral or 'all'
            Energy groups of interest. Defaults to 'all'.
        subdomains : Iterable of Integral or 'all'
            Subdomain IDs of interest. Defaults to 'all'.
        nuclides : Iterable of str or 'all' or 'sum'
            A list of nuclide name strings (e.g., ['U-235', 'U-238']). The
            special string 'all' will return the cross sections for all nuclides
            in the spatial domain. The special string 'sum' will return the
            cross section summed over all nuclides. Defaults to 'all'.
        xs_type: {'macro', 'micro'}
            Return the macro or micro cross section in units of cm^-1 or barns.
            Defaults to 'macro'.
        order_groups: {'increasing', 'decreasing'}
            Return the cross section indexed according to increasing or
            decreasing energy groups (decreasing or increasing energies).
            Defaults to 'increasing'.
        value : {'mean', 'std_dev', 'rel_err'}
            A string for the type of value to return. Defaults to 'mean'.

        Returns
        -------
        numpy.ndarray
            A NumPy array of the multi-group cross section indexed in the order
            each group, subdomain and nuclide is listed in the parameters.

        Raises
        ------
        ValueError
            When this method is called before the multi-group cross section is
            computed from tally data.

        """

        cv.check_value('value', value, ['mean', 'std_dev', 'rel_err'])
        cv.check_value('xs_type', xs_type, ['macro', 'micro'])

        filters = []
        filter_bins = []

        # Construct a collection of the domain filter bins
        if not isinstance(subdomains, basestring):
            cv.check_iterable_type('subdomains', subdomains, Integral, max_depth=3)
            for subdomain in subdomains:
                filters.append(self.domain_type)
                filter_bins.append((subdomain,))

        # Construct list of energy group bounds tuples for all requested groups
        if not isinstance(groups, basestring):
            cv.check_iterable_type('groups', groups, Integral)
            for group in groups:
                filters.append('energy')
                filter_bins.append((self.energy_groups.get_group_bounds(group),))

        # Construct a collection of the nuclides to retrieve from the xs tally
        if self.by_nuclide:
            if nuclides == 'all' or nuclides == 'sum' or nuclides == ['sum']:
                query_nuclides = self.get_all_nuclides()
            else:
                query_nuclides = nuclides
        else:
            query_nuclides = ['total']

        # If user requested the sum for all nuclides, use tally summation
        if nuclides == 'sum' or nuclides == ['sum']:
            xs_tally = self.xs_tally.summation(nuclides=query_nuclides)
            xs = xs_tally.get_values(filters=filters,
                                     filter_bins=filter_bins, value=value)
        else:
            xs = self.xs_tally.get_values(filters=filters, filter_bins=filter_bins,
                                          nuclides=query_nuclides, value=value)

        # Divide by atom number densities for microscopic cross sections
        if xs_type == 'micro':
            if self.by_nuclide:
                densities = self.get_nuclide_densities(nuclides)
            else:
                densities = self.get_nuclide_densities('sum')
            if value == 'mean' or value == 'std_dev':
                xs /= densities[np.newaxis, :, np.newaxis]

        # Reverse data if user requested increasing energy groups since
        # tally data is stored in order of increasing energies
        if order_groups == 'increasing':
            if groups == 'all':
                num_groups = self.num_groups
            else:
                num_groups = len(groups)

            # Reshape tally data array with separate axes for domain and energy
            num_subdomains = int(xs.shape[0] / num_groups)
            new_shape = (num_subdomains, num_groups) + xs.shape[1:]
            xs = np.reshape(xs, new_shape)

            # Reverse energies to align with increasing energy groups
            xs = xs[:, ::-1, :]

        # Eliminate trivial dimensions
        xs = np.squeeze(xs)
        xs = np.atleast_1d(xs)
        return xs

    def get_condensed_xs(self, coarse_groups):
        """Construct an energy-condensed version of this cross section.

        Parameters
        ----------
        coarse_groups : openmc.mgxs.EnergyGroups
            The coarse energy group structure of interest

        Returns
        -------
        MGXS
            A new MGXS condensed to the group structure of interest

        """

        cv.check_type('coarse_groups', coarse_groups, EnergyGroups)
        cv.check_less_than('coarse groups', coarse_groups.num_groups,
                           self.num_groups, equality=True)
        cv.check_value('upper coarse energy', coarse_groups.group_edges[-1],
                       [self.energy_groups.group_edges[-1]])
        cv.check_value('lower coarse energy', coarse_groups.group_edges[0],
                       [self.energy_groups.group_edges[0]])

        # Clone this MGXS to initialize the condensed version
        condensed_xs = copy.deepcopy(self)
        condensed_xs._rxn_rate_tally = None
        condensed_xs._xs_tally = None
        condensed_xs._sparse = False
        condensed_xs._energy_groups = coarse_groups

        # Build energy indices to sum across
        energy_indices = []
        for group in range(coarse_groups.num_groups, 0, -1):
            low, high = coarse_groups.get_group_bounds(group)
            low_index = np.where(self.energy_groups.group_edges == low)[0][0]
            energy_indices.append(low_index)

        fine_edges = self.energy_groups.group_edges

        # Condense each of the tallies to the coarse group structure
        for tally in condensed_xs.tallies.values():

            # Make condensed tally derived and null out sum, sum_sq
            tally._derived = True
            tally._sum = None
            tally._sum_sq = None

            # Get tally data arrays reshaped with one dimension per filter
            mean = tally.get_reshaped_data(value='mean')
            std_dev = tally.get_reshaped_data(value='std_dev')

            # Sum across all applicable fine energy group filters
            for i, tally_filter in enumerate(tally.filters):
                if 'energy' not in tally_filter.type:
                    continue
                elif len(tally_filter.bins) != len(fine_edges):
                    continue
                elif not np.allclose(tally_filter.bins, fine_edges):
                    continue
                else:
                    tally_filter.bins = coarse_groups.group_edges
                    mean = np.add.reduceat(mean, energy_indices, axis=i)
                    std_dev = np.add.reduceat(std_dev**2, energy_indices, axis=i)
                    std_dev = np.sqrt(std_dev)

            # Reshape condensed data arrays with one dimension for all filters
            mean = np.reshape(mean, tally.shape)
            std_dev = np.reshape(std_dev, tally.shape)

            # Override tally's data with the new condensed data
            tally._mean = mean
            tally._std_dev = std_dev

        # Compute the energy condensed multi-group cross section
        condensed_xs.sparse = self.sparse
        return condensed_xs

    def get_subdomain_avg_xs(self, subdomains='all'):
        """Construct a subdomain-averaged version of this cross section.

        This method is useful for averaging cross sections across distribcell
        instances. The method performs spatial homogenization to compute the
        scalar flux-weighted average cross section across the subdomains.

        Parameters
        ----------
        subdomains : Iterable of Integral or 'all'
            The subdomain IDs to average across. Defaults to 'all'.

        Returns
        -------
        openmc.mgxs.MGXS
            A new MGXS averaged across the subdomains of interest

        Raises
        ------
        ValueError
            When this method is called before the multi-group cross section is
            computed from tally data.

        """

        # Construct a collection of the subdomain filter bins to average across
        if not isinstance(subdomains, basestring):
            cv.check_iterable_type('subdomains', subdomains, Integral)
        elif self.domain_type == 'distribcell':
            subdomains = np.arange(self.num_subdomains)
        else:
            subdomains = None

        # Clone this MGXS to initialize the subdomain-averaged version
        avg_xs = copy.deepcopy(self)

        if self.derived:
            avg_xs._rxn_rate_tally = avg_xs.rxn_rate_tally.average(
                filter_type=self.domain_type, filter_bins=subdomains)
        else:
            avg_xs._rxn_rate_tally = None
            avg_xs._xs_tally = None

            # Average each of the tallies across subdomains
            for tally_type, tally in avg_xs.tallies.items():
                tally_avg = tally.average(filter_type=self.domain_type,
                                          filter_bins=subdomains)
                avg_xs.tallies[tally_type] = tally_avg

        avg_xs._domain_type = 'avg({0})'.format(self.domain_type)
        avg_xs.sparse = self.sparse
        return avg_xs

    def get_slice(self, nuclides=[], groups=[]):
        """Build a sliced MGXS for the specified nuclides and energy groups.

        This method constructs a new MGXS to encapsulate a subset of the data
        represented by this MGXS. The subset of data to include in the tally
        slice is determined by the nuclides and energy groups specified in
        the input parameters.

        Parameters
        ----------
        nuclides : list of str
            A list of nuclide name strings
            (e.g., ['U-235', 'U-238']; default is [])
        groups : list of int
            A list of energy group indices starting at 1 for the high energies
            (e.g., [1, 2, 3]; default is [])

        Returns
        -------
        openmc.mgxs.MGXS
            A new MGXS object which encapsulates the subset of data requested
            for the nuclide(s) and/or energy group(s) requested in the
            parameters.

        """

        cv.check_iterable_type('nuclides', nuclides, basestring)
        cv.check_iterable_type('energy_groups', groups, Integral)

        # Build lists of filters and filter bins to slice
        filters = []
        filter_bins = []

        if len(groups) != 0:
            energy_bins = []
            for group in groups:
                group_bounds = self.energy_groups.get_group_bounds(group)
                energy_bins.append(group_bounds)
            filter_bins.append(tuple(energy_bins))
            filters.append('energy')

        # Clone this MGXS to initialize the sliced version
        slice_xs = copy.deepcopy(self)
        slice_xs._rxn_rate_tally = None
        slice_xs._xs_tally = None

        # Slice each of the tallies across nuclides and energy groups
        for tally_type, tally in slice_xs.tallies.items():
            slice_nuclides = [nuc for nuc in nuclides if nuc in tally.nuclides]
            if len(groups) != 0 and tally.contains_filter('energy'):
                tally_slice = tally.get_slice(filters=filters,
                                              filter_bins=filter_bins,
                                              nuclides=slice_nuclides)
            else:
                tally_slice = tally.get_slice(nuclides=slice_nuclides)
            slice_xs.tallies[tally_type] = tally_slice

        # Assign sliced energy group structure to sliced MGXS
        if groups:
            new_group_edges = []
            for group in groups:
                group_edges = self.energy_groups.get_group_bounds(group)
                new_group_edges.extend(group_edges)
            new_group_edges = np.unique(new_group_edges)
            slice_xs.energy_groups.group_edges = sorted(new_group_edges)

        # Assign sliced nuclides to sliced MGXS
        if nuclides:
            slice_xs.nuclides = nuclides

        slice_xs.sparse = self.sparse
        return slice_xs

    def can_merge(self, other):
        """Determine if another MGXS can be merged with this one

        If results have been loaded from a statepoint, then MGXS are only
        mergeable along one and only one of enegy groups or nuclides.

        Parameters
        ----------
        other : openmc.mgxs.MGXS
            MGXS to check for merging

        """

        if not isinstance(other, type(self)):
            return False

        # Compare reaction type, energy groups, nuclides, domain type
        if self.rxn_type != other.rxn_type:
            return False
        elif not self.energy_groups.can_merge(other.energy_groups):
            return False
        elif self.by_nuclide != other.by_nuclide:
            return False
        elif self.domain_type != other.domain_type:
            return False
        elif 'distribcell' not in self.domain_type and self.domain != other.domain:
            return False
        elif not self.xs_tally.can_merge(other.xs_tally):
            return False
        elif not self.rxn_rate_tally.can_merge(other.rxn_rate_tally):
            return False

        # If all conditionals pass then MGXS are mergeable
        return True

    def merge(self, other):
        """Merge another MGXS with this one

        MGXS are only mergeable if their energy groups and nuclides are either
        identical or mutually exclusive. If results have been loaded from a
        statepoint, then MGXS are only mergeable along one and only one of
        energy groups or nuclides.

        Parameters
        ----------
        other : openmc.mgxs.MGXS
            MGXS to merge with this one

        Returns
        -------
        merged_mgxs : openmc.mgxs.MGXS
            Merged MGXS

        """

        if not self.can_merge(other):
            raise ValueError('Unable to merge MGXS')

        # Create deep copy of tally to return as merged tally
        merged_mgxs = copy.deepcopy(self)
        merged_mgxs._derived = True

        # Merge energy groups
        if self.energy_groups != other.energy_groups:
            merged_groups = self.energy_groups.merge(other.energy_groups)
            merged_mgxs.energy_groups = merged_groups

        # Merge nuclides
        if self.nuclides != other.nuclides:

            # The nuclides must be mutually exclusive
            for nuclide in self.nuclides:
                if nuclide in other.nuclides:
                    msg = 'Unable to merge MGXS with shared nuclides'
                    raise ValueError(msg)

            # Concatenate lists of nuclides for the merged MGXS
            merged_mgxs.nuclides = self.nuclides + other.nuclides

        # Null base tallies but merge reaction rate and cross section tallies
        merged_mgxs._tallies = OrderedDict()
        merged_mgxs._rxn_rate_tally = self.rxn_rate_tally.merge(other.rxn_rate_tally)
        merged_mgxs._xs_tally = self.xs_tally.merge(other.xs_tally)

        return merged_mgxs

    def print_xs(self, subdomains='all', nuclides='all', xs_type='macro'):
        """Print a string representation for the multi-group cross section.

        Parameters
        ----------
        subdomains : Iterable of Integral or 'all'
            The subdomain IDs of the cross sections to include in the report.
            Defaults to 'all'.
        nuclides : Iterable of str or 'all' or 'sum'
            The nuclides of the cross-sections to include in the report. This
            may be a list of nuclide name strings (e.g., ['U-235', 'U-238']).
            The special string 'all' will report the cross sections for all
            nuclides in the spatial domain. The special string 'sum' will report
            the cross sections summed over all nuclides. Defaults to 'all'.
        xs_type: {'macro', 'micro'}
            Return the macro or micro cross section in units of cm^-1 or barns.
            Defaults to 'macro'.

        """

        # Construct a collection of the subdomains to report
        if not isinstance(subdomains, basestring):
            cv.check_iterable_type('subdomains', subdomains, Integral)
        elif self.domain_type == 'distribcell':
            subdomains = np.arange(self.num_subdomains, dtype=np.int)
        elif self.domain_type == 'mesh':
            xyz = map(lambda x: np.arange(1, x+1), self.domain.dimension)
            subdomains = list(itertools.product(*xyz))
        else:
            subdomains = [self.domain.id]

        # Construct a collection of the nuclides to report
        if self.by_nuclide:
            if nuclides == 'all':
                nuclides = self.get_all_nuclides()
            elif nuclides == 'sum':
                nuclides = ['sum']
            else:
                cv.check_iterable_type('nuclides', nuclides, basestring)
        else:
            nuclides = ['sum']

        cv.check_value('xs_type', xs_type, ['macro', 'micro'])

        # Build header for string with type and domain info
        string = 'Multi-Group XS\n'
        string += '{0: <16}=\t{1}\n'.format('\tReaction Type', self.rxn_type)
        string += '{0: <16}=\t{1}\n'.format('\tDomain Type', self.domain_type)
        string += '{0: <16}=\t{1}\n'.format('\tDomain ID', self.domain.id)

        # Generate the header for an individual XS
        xs_header = '\tCross Sections [{0}]:'.format(self.get_units(xs_type))

        # If cross section data has not been computed, only print string header
        if self.tallies is None:
            print(string)
            return

        # Loop over all subdomains
        for subdomain in subdomains:

            if self.domain_type == 'distribcell':
                string += '{0: <16}=\t{1}\n'.format('\tSubdomain', subdomain)

            # Loop over all Nuclides
            for nuclide in nuclides:

                # Build header for nuclide type
                if nuclide != 'sum':
                    string += '{0: <16}=\t{1}\n'.format('\tNuclide', nuclide)

                # Build header for cross section type
                string += '{0: <16}\n'.format(xs_header)
                template = '{0: <12}Group {1} [{2: <10} - {3: <10}MeV]:\t'

                # Loop over energy groups ranges
                for group in range(1, self.num_groups+1):
                    bounds = self.energy_groups.get_group_bounds(group)
                    string += template.format('', group, bounds[0], bounds[1])
                    average = self.get_xs([group], [subdomain], [nuclide],
                                          xs_type=xs_type, value='mean')
                    rel_err = self.get_xs([group], [subdomain], [nuclide],
                                          xs_type=xs_type, value='rel_err')
                    average = average.flatten()[0]
                    rel_err = rel_err.flatten()[0] * 100.
                    string += '{:.2e} +/- {:1.2e}%'.format(average, rel_err)
                    string += '\n'
                string += '\n'
            string += '\n'

        print(string)

    def build_hdf5_store(self, filename='mgxs.h5', directory='mgxs',
                         subdomains='all', nuclides='all',
                         xs_type='macro', row_column='inout', append=True):
        """Export the multi-group cross section data to an HDF5 binary file.

        This method constructs an HDF5 file which stores the multi-group
        cross section data. The data is stored in a hierarchy of HDF5 groups
        from the domain type, domain id, subdomain id (for distribcell domains),
        nuclides and cross section type. Two datasets for the mean and standard
        deviation are stored for each subdomain entry in the HDF5 file.

        NOTE: This requires the h5py Python package.

        Parameters
        ----------
        filename : str
            Filename for the HDF5 file. Defaults to 'mgxs.h5'.
        directory : str
            Directory for the HDF5 file. Defaults to 'mgxs'.
        subdomains : Iterable of Integral or 'all'
            The subdomain IDs of the cross sections to include in the report.
            Defaults to 'all'.
        nuclides : Iterable of str or 'all' or 'sum'
            The nuclides of the cross-sections to include in the report. This
            may be a list of nuclide name strings (e.g., ['U-235', 'U-238']).
            The special string 'all' will report the cross sections for all
            nuclides in the spatial domain. The special string 'sum' will report
            the cross sections summed over all nuclides. Defaults to 'all'.
        xs_type: {'macro', 'micro'}
            Store the macro or micro cross section in units of cm^-1 or barns.
            Defaults to 'macro'.
        row_column: {'inout', 'outin'}
            Store scattering matrices indexed first by incoming group and
            second by outgoing group ('inout'), or vice versa ('outin').
            Defaults to 'inout'.
        append : bool
            If true, appends to an existing HDF5 file with the same filename
            directory (if one exists). Defaults to True.

        Raises
        ------
        ValueError
            When this method is called before the multi-group cross section is
            computed from tally data.
        ImportError
            When h5py is not installed.

        """

        import h5py

        # Make directory if it does not exist
        if not os.path.exists(directory):
            os.makedirs(directory)

        filename = os.path.join(directory, filename)
        filename = filename.replace(' ', '-')

        if append and os.path.isfile(filename):
            xs_results = h5py.File(filename, 'a')
        else:
            xs_results = h5py.File(filename, 'w')

        # Construct a collection of the subdomains to report
        if not isinstance(subdomains, basestring):
            cv.check_iterable_type('subdomains', subdomains, Integral)
        elif self.domain_type == 'distribcell':
            subdomains = np.arange(self.num_subdomains, dtype=np.int)
        elif self.domain_type == 'avg(distribcell)':
            domain_filter = self.xs_tally.find_filter('avg(distribcell)')
            subdomains = domain_filter.bins
        elif self.domain_type == 'mesh':
            xyz = map(lambda x: np.arange(1, x+1), self.domain.dimension)
            subdomains = list(itertools.product(*xyz))
        else:
            subdomains = [self.domain.id]

        # Construct a collection of the nuclides to report
        if self.by_nuclide:
            if nuclides == 'all':
                nuclides = self.get_all_nuclides()
                densities = np.zeros(len(nuclides), dtype=np.float)
            elif nuclides == 'sum':
                nuclides = ['sum']
            else:
                cv.check_iterable_type('nuclides', nuclides, basestring)
        else:
            nuclides = ['sum']

        cv.check_value('xs_type', xs_type, ['macro', 'micro'])

        # Create an HDF5 group within the file for the domain
        domain_type_group = xs_results.require_group(self.domain_type)
        domain_group = domain_type_group.require_group(str(self.domain.id))

        # Determine number of digits to pad subdomain group keys
        num_digits = len(str(self.num_subdomains))

        # Create a separate HDF5 group for each subdomain
        for subdomain in subdomains:

            # Create an HDF5 group for the subdomain
            if self.domain_type == 'distribcell':
                group_name = ''.zfill(num_digits)
                subdomain_group = domain_group.require_group(group_name)
            else:
                subdomain_group = domain_group

            # Create a separate HDF5 group for this cross section
            rxn_group = subdomain_group.require_group(self.hdf5_key)

            # Create a separate HDF5 group for each nuclide
            for j, nuclide in enumerate(nuclides):

                if nuclide != 'sum':
                    density = densities[j]
                    nuclide_group = rxn_group.require_group(nuclide)
                    nuclide_group.require_dataset('density', dtype=np.float64,
                                                  data=[density], shape=(1,))
                else:
                    nuclide_group = rxn_group

                # Extract the cross section for this subdomain and nuclide
                average = self.get_xs(subdomains=[subdomain], nuclides=[nuclide],
                                      xs_type=xs_type, value='mean',
                                      row_column=row_column)
                std_dev = self.get_xs(subdomains=[subdomain], nuclides=[nuclide],
                                      xs_type=xs_type, value='std_dev',
                                      row_column=row_column)
                average = average.squeeze()
                std_dev = std_dev.squeeze()

                # Add MGXS results data to the HDF5 group
                nuclide_group.require_dataset('average', dtype=np.float64,
                                              shape=average.shape, data=average)
                nuclide_group.require_dataset('std. dev.', dtype=np.float64,
                                              shape=std_dev.shape, data=std_dev)

        # Close the results HDF5 file
        xs_results.close()

    def export_xs_data(self, filename='mgxs', directory='mgxs',
                       format='csv', groups='all', xs_type='macro'):
        """Export the multi-group cross section data to a file.

        This method leverages the functionality in the Pandas library to export
        the multi-group cross section data in a variety of output file formats
        for storage and/or post-processing.

        Parameters
        ----------
        filename : str
            Filename for the exported file. Defaults to 'mgxs'.
        directory : str
            Directory for the exported file. Defaults to 'mgxs'.
        format : {'csv', 'excel', 'pickle', 'latex'}
            The format for the exported data file. Defaults to 'csv'.
        groups : Iterable of Integral or 'all'
            Energy groups of interest. Defaults to 'all'.
        xs_type: {'macro', 'micro'}
            Store the macro or micro cross section in units of cm^-1 or barns.
            Defaults to 'macro'.

        """

        cv.check_type('filename', filename, basestring)
        cv.check_type('directory', directory, basestring)
        cv.check_value('format', format, ['csv', 'excel', 'pickle', 'latex'])
        cv.check_value('xs_type', xs_type, ['macro', 'micro'])

        # Make directory if it does not exist
        if not os.path.exists(directory):
            os.makedirs(directory)

        filename = os.path.join(directory, filename)
        filename = filename.replace(' ', '-')

        # Get a Pandas DataFrame for the data
        df = self.get_pandas_dataframe(groups=groups, xs_type=xs_type)

        # Capitalize column label strings
        #df.columns = df.columns.astype(str)
        #df.columns = map(str.title, df.columns)

        # Export the data using Pandas IO API
        if format == 'csv':
            df.to_csv(filename + '.csv', index=False)
        elif format == 'excel':
            df.to_excel(filename + '.xls', index=False)
        elif format == 'pickle':
            df.to_pickle(filename + '.pkl')
        elif format == 'latex':
            if self.domain_type == 'distribcell':
                msg = 'Unable to export distribcell multi-group cross section' \
                      'data to a LaTeX table'
                raise NotImplementedError(msg)

            df.to_latex(filename + '.tex', bold_rows=True,
                        longtable=True, index=False)

            # Surround LaTeX table with code needed to run pdflatex
            with open(filename + '.tex', 'r') as original:
                data = original.read()
            with open(filename + '.tex', 'w') as modified:
                modified.write(
                    '\\documentclass[preview, 12pt, border=1mm]{standalone}\n')
                modified.write('\\usepackage{caption}\n')
                modified.write('\\usepackage{longtable}\n')
                modified.write('\\usepackage{booktabs}\n')
                modified.write('\\begin{document}\n\n')
                modified.write(data)
                modified.write('\n\\end{document}')

    def get_pandas_dataframe(self, groups='all', nuclides='all',
                             xs_type='macro', distribcell_paths=True):
        """Build a Pandas DataFrame for the MGXS data.

        This method leverages :meth:`openmc.Tally.get_pandas_dataframe`, but
        renames the columns with terminology appropriate for cross section data.

        Parameters
        ----------
        groups : Iterable of Integral or 'all'
            Energy groups of interest. Defaults to 'all'.
        nuclides : Iterable of str or 'all' or 'sum'
            The nuclides of the cross-sections to include in the dataframe. This
            may be a list of nuclide name strings (e.g., ['U-235', 'U-238']).
            The special string 'all' will include the cross sections for all
            nuclides in the spatial domain. The special string 'sum' will
            include the cross sections summed over all nuclides. Defaults
            to 'all'.
        xs_type: {'macro', 'micro'}
            Return macro or micro cross section in units of cm^-1 or barns.
            Defaults to 'macro'.
        distribcell_paths : bool, optional
            Construct columns for distribcell tally filters (default is True).
            The geometric information in the Summary object is embedded into
            a Multi-index column with a geometric "path" to each distribcell
            instance.

        Returns
        -------
        pandas.DataFrame
            A Pandas DataFrame for the cross section data.

        Raises
        ------
        ValueError
            When this method is called before the multi-group cross section is
            computed from tally data.

        """

        if not isinstance(groups, basestring):
            cv.check_iterable_type('groups', groups, Integral)
        if nuclides != 'all' and nuclides != 'sum':
            cv.check_iterable_type('nuclides', nuclides, basestring)
        cv.check_value('xs_type', xs_type, ['macro', 'micro'])

        # Get a Pandas DataFrame from the derived xs tally
        if self.by_nuclide and nuclides == 'sum':

            # Use tally summation to sum across all nuclides
            query_nuclides = self.get_all_nuclides()
            xs_tally = self.xs_tally.summation(nuclides=query_nuclides)
            df = xs_tally.get_pandas_dataframe(
                distribcell_paths=distribcell_paths)

            # Remove nuclide column since it is homogeneous and redundant
            df.drop('nuclide', axis=1, inplace=True)

        # If the user requested a specific set of nuclides
        elif self.by_nuclide and nuclides != 'all':
            xs_tally = self.xs_tally.get_slice(nuclides=nuclides)
            df = xs_tally.get_pandas_dataframe(
                distribcell_paths=distribcell_paths)

        # If the user requested all nuclides, keep nuclide column in dataframe
        else:
            df = self.xs_tally.get_pandas_dataframe(
                distribcell_paths=distribcell_paths)

        # Remove the score column since it is homogeneous and redundant
        if self.domain_type == 'mesh':
            df = df.drop('score', axis=1, level=0)
        else:
            df = df.drop('score', axis=1)

        # Override energy groups bounds with indices
        all_groups = np.arange(self.num_groups, 0, -1, dtype=np.int)
        all_groups = np.repeat(all_groups, self.num_nuclides)
        if 'energy low [MeV]' in df and 'energyout low [MeV]' in df:
            df.rename(columns={'energy low [MeV]': 'group in'},
                      inplace=True)
            in_groups = np.tile(all_groups, self.num_subdomains)
            in_groups = np.repeat(in_groups, df.shape[0] / in_groups.size)
            df['group in'] = in_groups
            del df['energy high [MeV]']

            df.rename(columns={'energyout low [MeV]': 'group out'},
                      inplace=True)
            out_groups = np.repeat(all_groups, self.xs_tally.num_scores)
            out_groups = np.tile(out_groups, df.shape[0] / out_groups.size)
            df['group out'] = out_groups
            del df['energyout high [MeV]']
            columns = ['group in', 'group out']

        elif 'energyout low [MeV]' in df:
            df.rename(columns={'energyout low [MeV]': 'group out'},
                      inplace=True)
            in_groups = np.tile(all_groups, self.num_subdomains)
            df['group out'] = in_groups
            del df['energyout high [MeV]']
            columns = ['group out']

        elif 'energy low [MeV]' in df:
            df.rename(columns={'energy low [MeV]': 'group in'}, inplace=True)
            in_groups = np.tile(all_groups, self.num_subdomains)
            df['group in'] = in_groups
            del df['energy high [MeV]']
            columns = ['group in']

        # Select out those groups the user requested
        if not isinstance(groups, basestring):
            if 'group in' in df:
                df = df[df['group in'].isin(groups)]
            if 'group out' in df:
                df = df[df['group out'].isin(groups)]

        # If user requested micro cross sections, divide out the atom densities
        if xs_type == 'micro':
            if self.by_nuclide:
                densities = self.get_nuclide_densities(nuclides)
            else:
                densities = self.get_nuclide_densities('sum')
            densities = np.repeat(densities, len(self.rxn_rate_tally.scores))
            tile_factor = df.shape[0] / len(densities)
            df['mean'] /= np.tile(densities, tile_factor)
            df['std. dev.'] /= np.tile(densities, tile_factor)

        # Sort the dataframe by domain type id (e.g., distribcell id) and
        # energy groups such that data is from fast to thermal
        if self.domain_type == 'mesh':
            mesh_str = 'mesh {0}'.format(self.domain.id)
            df.sort_values(by=[(mesh_str, 'x'), (mesh_str, 'y'), \
                               (mesh_str, 'z')] + columns, inplace=True)
        else:
            df.sort_values(by=[self.domain_type] + columns, inplace=True)
        return df

    def get_units(self, xs_type='macro'):
        """This method returns the units of a MGXS based on a desired xs_type.

        Parameters
        ----------
        xs_type: {'macro', 'micro'}
            Return the macro or micro cross section units.
            Defaults to 'macro'.

        Returns
        -------
        str
            A string representing the units of the MGXS.

        """

        cv.check_value('xs_type', xs_type, ['macro', 'micro'])

        return 'cm^-1' if xs_type == 'macro' else 'barns'


class MatrixMGXS(MGXS):
    """An abstract multi-group cross section for some energy group structure
    within some spatial domain. This class is specifically intended for
    cross sections which depend on both the incoming and outgoing energy groups
    and are therefore represented by matrices. Examples of this include the
    scattering and nu-fission matrices.

    This class can be used for both OpenMC input generation and tally data
    post-processing to compute spatially-homogenized and energy-integrated
    multi-group cross sections for multi-group neutronics calculations.

    NOTE: Users should instantiate the subclasses of this abstract class.

    Parameters
    ----------
    domain : openmc.Material or openmc.Cell or openmc.Universe or openmc.Mesh
        The domain for spatial homogenization
    domain_type : {'material', 'cell', 'distribcell', 'universe', 'mesh'}
        The domain type for spatial homogenization
    energy_groups : openmc.mgxs.EnergyGroups
        The energy group structure for energy condensation
    by_nuclide : bool
        If true, computes cross sections for each nuclide in domain
    name : str, optional
        Name of the multi-group cross section. Used as a label to identify
        tallies in OpenMC 'tallies.xml' file.

    Attributes
    ----------
    name : str, optional
        Name of the multi-group cross section
    rxn_type : str
        Reaction type (e.g., 'total', 'nu-fission', etc.)
    by_nuclide : bool
        If true, computes cross sections for each nuclide in domain
    domain : Material or Cell or Universe or Mesh
        Domain for spatial homogenization
    domain_type : {'material', 'cell', 'distribcell', 'universe', 'mesh'}
        Domain type for spatial homogenization
    energy_groups : openmc.mgxs.EnergyGroups
        Energy group structure for energy condensation
    tally_trigger : openmc.Trigger
        An (optional) tally precision trigger given to each tally used to
        compute the cross section
    scores : list of str
        The scores in each tally used to compute the multi-group cross section
    filters : list of openmc.Filter
        The filters in each tally used to compute the multi-group cross section
    tally_keys : list of str
        The keys into the tallies dictionary for each tally used to compute
        the multi-group cross section
    estimator : {'tracklength', 'analog'}
        The tally estimator used to compute the multi-group cross section
    tallies : collections.OrderedDict
        OpenMC tallies needed to compute the multi-group cross section
    rxn_rate_tally : openmc.Tally
        Derived tally for the reaction rate tally used in the numerator to
        compute the multi-group cross section. This attribute is None
        unless the multi-group cross section has been computed.
    xs_tally : openmc.Tally
        Derived tally for the multi-group cross section. This attribute
        is None unless the multi-group cross section has been computed.
    num_subdomains : int
        The number of subdomains is unity for 'material', 'cell' and 'universe'
        domain types. This is equal to the number of cell instances
        for 'distribcell' domain types (it is equal to unity prior to loading
        tally data from a statepoint file) and the number of mesh cells for
        'mesh' domain types.
    num_nuclides : int
        The number of nuclides for which the multi-group cross section is
        being tracked. This is unity if the by_nuclide attribute is False.
    nuclides : Iterable of str or 'sum'
        The optional user-specified nuclides for which to compute cross
        sections (e.g., 'U-238', 'O-16'). If by_nuclide is True but nuclides
        are not specified by the user, all nuclides in the spatial domain
        are included. This attribute is 'sum' if by_nuclide is false.
    sparse : bool
        Whether or not the MGXS' tallies use SciPy's LIL sparse matrix format
        for compressed data storage
    loaded_sp : bool
        Whether or not a statepoint file has been loaded with tally data
    derived : bool
        Whether or not the MGXS is merged from one or more other MGXS
    hdf5_key : str
        The key used to index multi-group cross sections in an HDF5 data store

    """

    # This is an abstract class which cannot be instantiated
    __metaclass__ = abc.ABCMeta

    @property
    def filters(self):
        # Create the non-domain specific Filters for the Tallies
        group_edges = self.energy_groups.group_edges
        energy = openmc.Filter('energy', group_edges)
        energyout = openmc.Filter('energyout', group_edges)

        return [[energy], [energy, energyout]]

    @property
    def estimator(self):
        return 'analog'

    def get_xs(self, in_groups='all', out_groups='all',
               subdomains='all', nuclides='all',
               xs_type='macro', order_groups='increasing',
               row_column='inout', value='mean', **kwargs):
        """Returns an array of multi-group cross sections.

        This method constructs a 2D NumPy array for the requested multi-group
        matrix data for one or more energy groups and subdomains.

        Parameters
        ----------
        in_groups : Iterable of Integral or 'all'
            Incoming energy groups of interest. Defaults to 'all'.
        out_groups : Iterable of Integral or 'all'
            Outgoing energy groups of interest. Defaults to 'all'.
        subdomains : Iterable of Integral or 'all'
            Subdomain IDs of interest. Defaults to 'all'.
        nuclides : Iterable of str or 'all' or 'sum'
            A list of nuclide name strings (e.g., ['U-235', 'U-238']). The
            special string 'all' will return the cross sections for all
            nuclides in the spatial domain. The special string 'sum' will
            return the cross section summed over all nuclides. Defaults to
            'all'.
        xs_type: {'macro', 'micro'}
            Return the macro or micro cross section in units of cm^-1 or barns.
            Defaults to 'macro'.
        order_groups: {'increasing', 'decreasing'}
            Return the cross section indexed according to increasing or
            decreasing energy groups (decreasing or increasing energies).
            Defaults to 'increasing'.
        row_column: {'inout', 'outin'}
            Return the cross section indexed first by incoming group and
            second by outgoing group ('inout'), or vice versa ('outin').
            Defaults to 'inout'.
        value : {'mean', 'std_dev', 'rel_err'}
            A string for the type of value to return. Defaults to 'mean'.

        Returns
        -------
        ndarray
            A NumPy array of the multi-group cross section indexed in the order
            each group and subdomain is listed in the parameters.

        Raises
        ------
        ValueError
            When this method is called before the multi-group cross section is
            computed from tally data.

        """

        cv.check_value('value', value, ['mean', 'std_dev', 'rel_err'])
        cv.check_value('xs_type', xs_type, ['macro', 'micro'])

        filters = []
        filter_bins = []

        # Construct a collection of the domain filter bins
        if not isinstance(subdomains, basestring):
            cv.check_iterable_type('subdomains', subdomains, Integral,
                                   max_depth=3)
            for subdomain in subdomains:
                filters.append(self.domain_type)
                filter_bins.append((subdomain,))

        # Construct list of energy group bounds tuples for all requested groups
        if not isinstance(in_groups, basestring):
            cv.check_iterable_type('groups', in_groups, Integral)
            for group in in_groups:
                filters.append('energy')
                filter_bins.append((
                    self.energy_groups.get_group_bounds(group),))

        # Construct list of energy group bounds tuples for all requested groups
        if not isinstance(out_groups, basestring):
            cv.check_iterable_type('groups', out_groups, Integral)
            for group in out_groups:
                filters.append('energyout')
                filter_bins.append((
                    self.energy_groups.get_group_bounds(group),))

        # Construct a collection of the nuclides to retrieve from the xs tally
        if self.by_nuclide:
            if nuclides == 'all' or nuclides == 'sum' or nuclides == ['sum']:
                query_nuclides = self.get_all_nuclides()
            else:
                query_nuclides = nuclides
        else:
            query_nuclides = ['total']

        # Use tally summation if user requested the sum for all nuclides
        if nuclides == 'sum' or nuclides == ['sum']:
            xs_tally = self.xs_tally.summation(nuclides=query_nuclides)
            xs = xs_tally.get_values(filters=filters, filter_bins=filter_bins,
                                     value=value)
        else:
            xs = self.xs_tally.get_values(filters=filters,
                                          filter_bins=filter_bins,
                                          nuclides=query_nuclides, value=value)

        xs = np.nan_to_num(xs)

        # Divide by atom number densities for microscopic cross sections
        if xs_type == 'micro':
            if self.by_nuclide:
                densities = self.get_nuclide_densities(nuclides)
            else:
                densities = self.get_nuclide_densities('sum')
            if value == 'mean' or value == 'std_dev':
                xs /= densities[np.newaxis, :, np.newaxis]

        # Reverse data if user requested increasing energy groups since
        # tally data is stored in order of increasing energies
        if order_groups == 'increasing':
            if in_groups == 'all':
                num_in_groups = self.num_groups
            else:
                num_in_groups = len(in_groups)
            if out_groups == 'all':
                num_out_groups = self.num_groups
            else:
                num_out_groups = len(out_groups)

            # Reshape tally data array with separate axes for domain and energy
            num_subdomains = int(xs.shape[0] /
                                 (num_in_groups * num_out_groups))
            new_shape = (num_subdomains, num_in_groups, num_out_groups)
            new_shape += xs.shape[1:]
            xs = np.reshape(xs, new_shape)

            # Transpose the matrix if requested by user
            if row_column == 'outin':
                xs = np.swapaxes(xs, 1, 2)

            # Reverse energies to align with increasing energy groups
            xs = xs[:, ::-1, ::-1, :]

            # Eliminate trivial dimensions
            xs = np.squeeze(xs)
            xs = np.atleast_2d(xs)

        return xs

    def get_slice(self, nuclides=[], in_groups=[], out_groups=[]):
        """Build a sliced MatrixMGXS object for the specified nuclides and
        energy groups.

        This method constructs a new MGXS to encapsulate a subset of the data
        represented by this MGXS. The subset of data to include in the tally
        slice is determined by the nuclides and energy groups specified in
        the input parameters.

        Parameters
        ----------
        nuclides : list of str
            A list of nuclide name strings
            (e.g., ['U-235', 'U-238']; default is [])
        in_groups : list of int
            A list of incoming energy group indices starting at 1 for the high
            energies (e.g., [1, 2, 3]; default is [])
        out_groups : list of int
            A list of outgoing energy group indices starting at 1 for the high
            energies (e.g., [1, 2, 3]; default is [])

        Returns
        -------
        openmc.mgxs.MatrixMGXS
            A new MatrixMGXS object which encapsulates the subset of data
            requested for the nuclide(s) and/or energy group(s) requested in
            the parameters.

        """

        # Call super class method and null out derived tallies
        slice_xs = super(MatrixMGXS, self).get_slice(nuclides, in_groups)
        slice_xs._rxn_rate_tally = None
        slice_xs._xs_tally = None

        # Slice outgoing energy groups if needed
        if len(out_groups) != 0:
            filter_bins = []
            for group in out_groups:
                group_bounds = self.energy_groups.get_group_bounds(group)
                filter_bins.append(group_bounds)
            filter_bins = [tuple(filter_bins)]

            # Slice each of the tallies across energyout groups
            for tally_type, tally in slice_xs.tallies.items():
                if tally.contains_filter('energyout'):
                    tally_slice = tally.get_slice(filters=['energyout'],
                                                  filter_bins=filter_bins)
                    slice_xs.tallies[tally_type] = tally_slice

        slice_xs.sparse = self.sparse
        return slice_xs

    def print_xs(self, subdomains='all', nuclides='all', xs_type='macro'):
        """Prints a string representation for the multi-group cross section.

        Parameters
        ----------
        subdomains : Iterable of Integral or 'all'
            The subdomain IDs of the cross sections to include in the report.
            Defaults to 'all'.
        nuclides : Iterable of str or 'all' or 'sum'
            The nuclides of the cross-sections to include in the report. This
            may be a list of nuclide name strings (e.g., ['U-235', 'U-238']).
            The special string 'all' will report the cross sections for all
            nuclides in the spatial domain. The special string 'sum' will
            report the cross sections summed over all nuclides. Defaults to
            'all'.
        xs_type: {'macro', 'micro'}
            Return the macro or micro cross section in units of cm^-1 or barns.
            Defaults to 'macro'.

        """

        # Construct a collection of the subdomains to report
        if not isinstance(subdomains, basestring):
            cv.check_iterable_type('subdomains', subdomains, Integral)
        elif self.domain_type == 'distribcell':
            subdomains = np.arange(self.num_subdomains, dtype=np.int)
        elif self.domain_type == 'mesh':
            xyz = map(lambda x: np.arange(1, x+1), self.domain.dimension)
            subdomains = list(itertools.product(*xyz))
        else:
            subdomains = [self.domain.id]

        # Construct a collection of the nuclides to report
        if self.by_nuclide:
            if nuclides == 'all':
                nuclides = self.get_all_nuclides()
            if nuclides == 'sum':
                nuclides = ['sum']
            else:
                cv.check_iterable_type('nuclides', nuclides, basestring)
        else:
            nuclides = ['sum']

        cv.check_value('xs_type', xs_type, ['macro', 'micro'])

        # Build header for string with type and domain info
        string = 'Multi-Group XS\n'
        string += '{0: <16}=\t{1}\n'.format('\tReaction Type', self.rxn_type)
        string += '{0: <16}=\t{1}\n'.format('\tDomain Type', self.domain_type)
        string += '{0: <16}=\t{1}\n'.format('\tDomain ID', self.domain.id)

        # Generate the header for an individual XS
        xs_header = '\tCross Sections [{0}]:'.format(self.get_units(xs_type))

        # If cross section data has not been computed, only print string header
        if self.tallies is None:
            print(string)
            return

        string += '{0: <16}\n'.format('\tEnergy Groups:')
        template = '{0: <12}Group {1} [{2: <10} - {3: <10}MeV]\n'

        # Loop over energy groups ranges
        for group in range(1, self.num_groups + 1):
            bounds = self.energy_groups.get_group_bounds(group)
            string += template.format('', group, bounds[0], bounds[1])

        # Loop over all subdomains
        for subdomain in subdomains:

            if self.domain_type == 'distribcell':
                string += \
                    '{0: <16}=\t{1}\n'.format('\tSubdomain', subdomain)

            # Loop over all Nuclides
            for nuclide in nuclides:

                # Build header for nuclide type
                if xs_type != 'sum':
                    string += '{0: <16}=\t{1}\n'.format('\tNuclide', nuclide)

                # Build header for cross section type
                string += '{0: <16}\n'.format(xs_header)
                template = '{0: <12}Group {1} -> Group {2}:\t\t'

                # Loop over incoming/outgoing energy groups ranges
                for in_group in range(1, self.num_groups + 1):
                    for out_group in range(1, self.num_groups + 1):
                        string += template.format('', in_group, out_group)
                        average = \
                            self.get_xs([in_group], [out_group],
                                        [subdomain], [nuclide],
                                        xs_type=xs_type, value='mean')
                        rel_err = \
                            self.get_xs([in_group], [out_group],
                                        [subdomain], [nuclide],
                                        xs_type=xs_type, value='rel_err')
                        average = average.flatten()[0]
                        rel_err = rel_err.flatten()[0] * 100.
                        string += '{:1.2e} +/- {:1.2e}%'.format(average,
                                                                rel_err)
                        string += '\n'
                    string += '\n'
                string += '\n'
            string += '\n'

        print(string)


class TotalXS(MGXS):
    r"""A total multi-group cross section.

    This class can be used for both OpenMC input generation and tally data
    post-processing to compute spatially-homogenized and energy-integrated
    multi-group total cross sections for multi-group neutronics calculations. At
    a minimum, one needs to set the :attr:`TotalXS.energy_groups` and
    :attr:`TotalXS.domain` properties. Tallies for the flux and appropriate
    reaction rates over the specified domain are generated automatically via the
    :attr:`TotalXS.tallies` property, which can then be appended to a
    :class:`openmc.Tallies` instance.

    For post-processing, the :meth:`MGXS.load_from_statepoint` will pull in the
    necessary data to compute multi-group cross sections from a
    :class:`openmc.StatePoint` instance. The derived multi-group cross section
    can then be obtained from the :attr:`TotalXS.xs_tally` property.

    For a spatial domain :math:`V` and energy group :math:`[E_g,E_{g-1}]`, the
    total cross section is calculated as:

    .. math::

       \frac{\int_{r \in V} dr \int_{4\pi} d\Omega \int_{E_g}^{E_{g-1}} dE \;
       \sigma_t (r, E) \psi (r, E, \Omega)}{\int_{r \in V} dr \int_{4\pi}
       d\Omega \int_{E_g}^{E_{g-1}} dE \; \psi (r, E, \Omega)}.

    Parameters
    ----------
    domain : openmc.Material or openmc.Cell or openmc.Universe or openmc.Mesh
        The domain for spatial homogenization
    domain_type : {'material', 'cell', 'distribcell', 'universe', 'mesh'}
        The domain type for spatial homogenization
    groups : openmc.mgxs.EnergyGroups
        The energy group structure for energy condensation
    by_nuclide : bool
        If true, computes cross sections for each nuclide in domain
    name : str, optional
        Name of the multi-group cross section. Used as a label to identify
        tallies in OpenMC 'tallies.xml' file.

    Attributes
    ----------
    name : str, optional
        Name of the multi-group cross section
    rxn_type : str
        Reaction type (e.g., 'total', 'nu-fission', etc.)
    by_nuclide : bool
        If true, computes cross sections for each nuclide in domain
    domain : Material or Cell or Universe or Mesh
        Domain for spatial homogenization
    domain_type : {'material', 'cell', 'distribcell', 'universe', 'mesh'}
        Domain type for spatial homogenization
    energy_groups : openmc.mgxs.EnergyGroups
        Energy group structure for energy condensation
    tally_trigger : openmc.Trigger
        An (optional) tally precision trigger given to each tally used to
        compute the cross section
    scores : list of str
        The scores in each tally used to compute the multi-group cross section
    filters : list of openmc.Filter
        The filters in each tally used to compute the multi-group cross section
    tally_keys : list of str
        The keys into the tallies dictionary for each tally used to compute
        the multi-group cross section
    estimator : {'tracklength', 'analog'}
        The tally estimator used to compute the multi-group cross section
    tallies : collections.OrderedDict
        OpenMC tallies needed to compute the multi-group cross section. The keys
        are strings listed in the :attr:`TotalXS.tally_keys` property and values
        are instances of :class:`openmc.Tally`.
    rxn_rate_tally : openmc.Tally
        Derived tally for the reaction rate tally used in the numerator to
        compute the multi-group cross section. This attribute is None
        unless the multi-group cross section has been computed.
    xs_tally : openmc.Tally
        Derived tally for the multi-group cross section. This attribute
        is None unless the multi-group cross section has been computed.
    num_subdomains : int
        The number of subdomains is unity for 'material', 'cell' and 'universe'
        domain types. This is equal to the number of cell instances
        for 'distribcell' domain types (it is equal to unity prior to loading
        tally data from a statepoint file).
    num_nuclides : int
        The number of nuclides for which the multi-group cross section is
        being tracked. This is unity if the by_nuclide attribute is False.
    nuclides : Iterable of str or 'sum'
        The optional user-specified nuclides for which to compute cross
        sections (e.g., 'U-238', 'O-16'). If by_nuclide is True but nuclides
        are not specified by the user, all nuclides in the spatial domain
        are included. This attribute is 'sum' if by_nuclide is false.
    sparse : bool
        Whether or not the MGXS' tallies use SciPy's LIL sparse matrix format
        for compressed data storage
    loaded_sp : bool
        Whether or not a statepoint file has been loaded with tally data
    derived : bool
        Whether or not the MGXS is merged from one or more other MGXS
    hdf5_key : str
        The key used to index multi-group cross sections in an HDF5 data store

    """

    def __init__(self, domain=None, domain_type=None,
                 groups=None, by_nuclide=False, name=''):
        super(TotalXS, self).__init__(domain, domain_type,
                                      groups, by_nuclide, name)
        self._rxn_type = 'total'


class TransportXS(MGXS):
    r"""A transport-corrected total multi-group cross section.

    This class can be used for both OpenMC input generation and tally data
    post-processing to compute spatially-homogenized and energy-integrated
    multi-group cross sections for multi-group neutronics calculations. At a
    minimum, one needs to set the :attr:`TransportXS.energy_groups` and
    :attr:`TransportXS.domain` properties. Tallies for the flux and appropriate
    reaction rates over the specified domain are generated automatically via the
    :attr:`TransportXS.tallies` property, which can then be appended to a
    :class:`openmc.Tallies` instance.

    For post-processing, the :meth:`MGXS.load_from_statepoint` will pull in the
    necessary data to compute multi-group cross sections from a
    :class:`openmc.StatePoint` instance. The derived multi-group cross section
    can then be obtained from the :attr:`TransportXS.xs_tally` property.

    For a spatial domain :math:`V` and energy group :math:`[E_g,E_{g-1}]`, the
    transport-corrected total cross section is calculated as:

    .. math::

       \langle \sigma_t \phi \rangle &= \int_{r \in V} dr \int_{4\pi}
       d\Omega \int_{E_g}^{E_{g-1}} dE \sigma_t (r, E) \psi
       (r, E, \Omega) \\
       \langle \sigma_{s1} \phi \rangle &= \int_{r \in V} dr
       \int_{4\pi} d\Omega \int_{E_g}^{E_{g-1}} dE \int_{4\pi}
       d\Omega' \int_0^\infty dE' \int_{-1}^1 d\mu \; \mu \sigma_s
       (r, E' \rightarrow E, \Omega' \cdot \Omega)
       \phi (r, E', \Omega) \\
       \langle \phi \rangle &= \int_{r \in V} dr \int_{4\pi} d\Omega
       \int_{E_g}^{E_{g-1}} dE \; \psi (r, E, \Omega) \\
       \sigma_{tr} &= \frac{\langle \sigma_t \phi \rangle - \langle \sigma_{s1}
       \phi \rangle}{\langle \phi \rangle}

    Parameters
    ----------
    domain : openmc.Material or openmc.Cell or openmc.Universe or openmc.Mesh
        The domain for spatial homogenization
    domain_type : {'material', 'cell', 'distribcell', 'universe', 'mesh'}
        The domain type for spatial homogenization
    groups : openmc.mgxs.EnergyGroups
        The energy group structure for energy condensation
    by_nuclide : bool
        If true, computes cross sections for each nuclide in domain
    name : str, optional
        Name of the multi-group cross section. Used as a label to identify
        tallies in OpenMC 'tallies.xml' file.

    Attributes
    ----------
    name : str, optional
        Name of the multi-group cross section
    rxn_type : str
        Reaction type (e.g., 'total', 'nu-fission', etc.)
    by_nuclide : bool
        If true, computes cross sections for each nuclide in domain
    domain : Material or Cell or Universe or Mesh
        Domain for spatial homogenization
    domain_type : {'material', 'cell', 'distribcell', 'universe', 'mesh'}
        Domain type for spatial homogenization
    energy_groups : openmc.mgxs.EnergyGroups
        Energy group structure for energy condensation
    tally_trigger : openmc.Trigger
        An (optional) tally precision trigger given to each tally used to
        compute the cross section
    scores : list of str
        The scores in each tally used to compute the multi-group cross section
    filters : list of openmc.Filter
        The filters in each tally used to compute the multi-group cross section
    tally_keys : list of str
        The keys into the tallies dictionary for each tally used to compute
        the multi-group cross section
    estimator : {'tracklength', 'analog'}
        The tally estimator used to compute the multi-group cross section
    tallies : collections.OrderedDict
        OpenMC tallies needed to compute the multi-group cross section. The keys
        are strings listed in the :attr:`TransportXS.tally_keys` property and
        values are instances of :class:`openmc.Tally`.
    rxn_rate_tally : openmc.Tally
        Derived tally for the reaction rate tally used in the numerator to
        compute the multi-group cross section. This attribute is None
        unless the multi-group cross section has been computed.
    xs_tally : openmc.Tally
        Derived tally for the multi-group cross section. This attribute
        is None unless the multi-group cross section has been computed.
    num_subdomains : int
        The number of subdomains is unity for 'material', 'cell' and 'universe'
        domain types. This is equal to the number of cell instances
        for 'distribcell' domain types (it is equal to unity prior to loading
        tally data from a statepoint file).
    num_nuclides : int
        The number of nuclides for which the multi-group cross section is
        being tracked. This is unity if the by_nuclide attribute is False.
    nuclides : Iterable of str or 'sum'
        The optional user-specified nuclides for which to compute cross
        sections (e.g., 'U-238', 'O-16'). If by_nuclide is True but nuclides
        are not specified by the user, all nuclides in the spatial domain
        are included. This attribute is 'sum' if by_nuclide is false.
    sparse : bool
        Whether or not the MGXS' tallies use SciPy's LIL sparse matrix format
        for compressed data storage
    loaded_sp : bool
        Whether or not a statepoint file has been loaded with tally data
    derived : bool
        Whether or not the MGXS is merged from one or more other MGXS
    hdf5_key : str
        The key used to index multi-group cross sections in an HDF5 data store

    """

    def __init__(self, domain=None, domain_type=None,
                 groups=None, by_nuclide=False, name=''):
        super(TransportXS, self).__init__(domain, domain_type,
                                          groups, by_nuclide, name)
        self._rxn_type = 'transport'

    @property
    def scores(self):
        return ['flux', 'total', 'scatter-1']

    @property
    def filters(self):
        group_edges = self.energy_groups.group_edges
        energy_filter = openmc.Filter('energy', group_edges)
        energyout_filter = openmc.Filter('energyout', group_edges)
        return [[energy_filter], [energy_filter], [energyout_filter]]

    @property
    def estimator(self):
        return 'analog'

    @property
    def rxn_rate_tally(self):
        if self._rxn_rate_tally is None:
            self.tallies['scatter-1'].filters[-1].type = 'energy'
            self._rxn_rate_tally = \
                self.tallies['total'] - self.tallies['scatter-1']
            self._rxn_rate_tally.sparse = self.sparse

        return self._rxn_rate_tally


class NuTransportXS(TransportXS):
    r"""A transport-corrected total multi-group cross section which
    accounts for neutron multiplicity in scattering reactions.

    This class can be used for both OpenMC input generation and tally data
    post-processing to compute spatially-homogenized and energy-integrated
    multi-group cross sections for multi-group neutronics calculations. At a
    minimum, one needs to set the :attr:`NuTransportXS.energy_groups` and
    :attr:`NuTransportXS.domain` properties. Tallies for the flux and
    appropriate reaction rates over the specified domain are generated
    automatically via the :attr:`NuTransportXS.tallies` property, which can then
    be appended to a :class:`openmc.Tallies` instance.

    For post-processing, the :meth:`MGXS.load_from_statepoint` will pull in the
    necessary data to compute multi-group cross sections from a
    :class:`openmc.StatePoint` instance. The derived multi-group cross section
    can then be obtained from the :attr:`NuTransportXS.xs_tally` property.

    The calculation of the transport-corrected cross section is the same as that
    for :class:`TransportXS` except that the scattering multiplicity is
    accounted for.

    Parameters
    ----------
    domain : openmc.Material or openmc.Cell or openmc.Universe or openmc.Mesh
        The domain for spatial homogenization
    domain_type : {'material', 'cell', 'distribcell', 'universe', 'mesh'}
        The domain type for spatial homogenization
    groups : openmc.mgxs.EnergyGroups
        The energy group structure for energy condensation
    by_nuclide : bool
        If true, computes cross sections for each nuclide in domain
    name : str, optional
        Name of the multi-group cross section. Used as a label to identify
        tallies in OpenMC 'tallies.xml' file.

    Attributes
    ----------
    name : str, optional
        Name of the multi-group cross section
    rxn_type : str
        Reaction type (e.g., 'total', 'nu-fission', etc.)
    by_nuclide : bool
        If true, computes cross sections for each nuclide in domain
    domain : Material or Cell or Universe or Mesh
        Domain for spatial homogenization
    domain_type : {'material', 'cell', 'distribcell', 'universe', 'mesh'}
        Domain type for spatial homogenization
    energy_groups : openmc.mgxs.EnergyGroups
        Energy group structure for energy condensation
    tally_trigger : openmc.Trigger
        An (optional) tally precision trigger given to each tally used to
        compute the cross section
    scores : list of str
        The scores in each tally used to compute the multi-group cross section
    filters : list of openmc.Filter
        The filters in each tally used to compute the multi-group cross section
    tally_keys : list of str
        The keys into the tallies dictionary for each tally used to compute
        the multi-group cross section
    estimator : {'tracklength', 'analog'}
        The tally estimator used to compute the multi-group cross section
    tallies : collections.OrderedDict
        OpenMC tallies needed to compute the multi-group cross section. The keys
        are strings listed in the :attr:`NuTransportXS.tally_keys` property and
        values are instances of :class:`openmc.Tally`.
    rxn_rate_tally : openmc.Tally
        Derived tally for the reaction rate tally used in the numerator to
        compute the multi-group cross section. This attribute is None
        unless the multi-group cross section has been computed.
    xs_tally : openmc.Tally
        Derived tally for the multi-group cross section. This attribute
        is None unless the multi-group cross section has been computed.
    num_subdomains : int
        The number of subdomains is unity for 'material', 'cell' and 'universe'
        domain types. This is equal to the number of cell instances
        for 'distribcell' domain types (it is equal to unity prior to loading
        tally data from a statepoint file).
    num_nuclides : int
        The number of nuclides for which the multi-group cross section is
        being tracked. This is unity if the by_nuclide attribute is False.
    nuclides : Iterable of str or 'sum'
        The optional user-specified nuclides for which to compute cross
        sections (e.g., 'U-238', 'O-16'). If by_nuclide is True but nuclides
        are not specified by the user, all nuclides in the spatial domain
        are included. This attribute is 'sum' if by_nuclide is false.
    sparse : bool
        Whether or not the MGXS' tallies use SciPy's LIL sparse matrix format
        for compressed data storage
    loaded_sp : bool
        Whether or not a statepoint file has been loaded with tally data
    derived : bool
        Whether or not the MGXS is merged from one or more other MGXS
    hdf5_key : str
        The key used to index multi-group cross sections in an HDF5 data store

    """

    def __init__(self, domain=None, domain_type=None,
                 groups=None, by_nuclide=False, name=''):
        super(NuTransportXS, self).__init__(domain, domain_type,
                                            groups, by_nuclide, name)
        self._rxn_type = 'nu-transport'

    @property
    def scores(self):
        return ['flux', 'total', 'nu-scatter-1']

    @property
    def tally_keys(self):
        return ['flux', 'total', 'scatter-1']


class AbsorptionXS(MGXS):
    r"""An absorption multi-group cross section.

    Absorption is defined as all reactions that do not produce secondary
    neutrons (disappearance) plus fission reactions.

    This class can be used for both OpenMC input generation and tally data
    post-processing to compute spatially-homogenized and energy-integrated
    multi-group absorption cross sections for multi-group neutronics
    calculations. At a minimum, one needs to set the
    :attr:`AbsorptionXS.energy_groups` and :attr:`AbsorptionXS.domain`
    properties. Tallies for the flux and appropriate reaction rates over the
    specified domain are generated automatically via the
    :attr:`AbsorptionXS.tallies` property, which can then be appended to a
    :class:`openmc.Tallies` instance.

    For post-processing, the :meth:`MGXS.load_from_statepoint` will pull in the
    necessary data to compute multi-group cross sections from a
    :class:`openmc.StatePoint` instance. The derived multi-group cross section
    can then be obtained from the :attr:`AbsorptionXS.xs_tally` property.

    For a spatial domain :math:`V` and energy group :math:`[E_g,E_{g-1}]`, the
    absorption cross section is calculated as:

    .. math::

       \frac{\int_{r \in V} dr \int_{4\pi} d\Omega \int_{E_g}^{E_{g-1}} dE \;
       \sigma_a (r, E) \psi (r, E, \Omega)}{\int_{r \in V} dr \int_{4\pi}
       d\Omega \int_{E_g}^{E_{g-1}} dE \; \psi (r, E, \Omega)}.

    Parameters
    ----------
    domain : openmc.Material or openmc.Cell or openmc.Universe or openmc.Mesh
        The domain for spatial homogenization
    domain_type : {'material', 'cell', 'distribcell', 'universe', 'mesh'}
        The domain type for spatial homogenization
    groups : openmc.mgxs.EnergyGroups
        The energy group structure for energy condensation
    by_nuclide : bool
        If true, computes cross sections for each nuclide in domain
    name : str, optional
        Name of the multi-group cross section. Used as a label to identify
        tallies in OpenMC 'tallies.xml' file.

    Attributes
    ----------
    name : str, optional
        Name of the multi-group cross section
    rxn_type : str
        Reaction type (e.g., 'total', 'nu-fission', etc.)
    by_nuclide : bool
        If true, computes cross sections for each nuclide in domain
    domain : Material or Cell or Universe or Mesh
        Domain for spatial homogenization
    domain_type : {'material', 'cell', 'distribcell', 'universe', 'mesh'}
        Domain type for spatial homogenization
    energy_groups : openmc.mgxs.EnergyGroups
        Energy group structure for energy condensation
    tally_trigger : openmc.Trigger
        An (optional) tally precision trigger given to each tally used to
        compute the cross section
    scores : list of str
        The scores in each tally used to compute the multi-group cross section
    filters : list of openmc.Filter
        The filters in each tally used to compute the multi-group cross section
    tally_keys : list of str
        The keys into the tallies dictionary for each tally used to compute
        the multi-group cross section
    estimator : {'tracklength', 'analog'}
        The tally estimator used to compute the multi-group cross section
    tallies : collections.OrderedDict
        OpenMC tallies needed to compute the multi-group cross section. The keys
        are strings listed in the :attr:`AbsorptionXS.tally_keys` property and
        values are instances of :class:`openmc.Tally`.
    rxn_rate_tally : openmc.Tally
        Derived tally for the reaction rate tally used in the numerator to
        compute the multi-group cross section. This attribute is None
        unless the multi-group cross section has been computed.
    xs_tally : openmc.Tally
        Derived tally for the multi-group cross section. This attribute
        is None unless the multi-group cross section has been computed.
    num_subdomains : int
        The number of subdomains is unity for 'material', 'cell' and 'universe'
        domain types. This is equal to the number of cell instances
        for 'distribcell' domain types (it is equal to unity prior to loading
        tally data from a statepoint file).
    num_nuclides : int
        The number of nuclides for which the multi-group cross section is
        being tracked. This is unity if the by_nuclide attribute is False.
    nuclides : Iterable of str or 'sum'
        The optional user-specified nuclides for which to compute cross
        sections (e.g., 'U-238', 'O-16'). If by_nuclide is True but nuclides
        are not specified by the user, all nuclides in the spatial domain
        are included. This attribute is 'sum' if by_nuclide is false.
    sparse : bool
        Whether or not the MGXS' tallies use SciPy's LIL sparse matrix format
        for compressed data storage
    loaded_sp : bool
        Whether or not a statepoint file has been loaded with tally data
    derived : bool
        Whether or not the MGXS is merged from one or more other MGXS
    hdf5_key : str
        The key used to index multi-group cross sections in an HDF5 data store

    """

    def __init__(self, domain=None, domain_type=None,
                 groups=None, by_nuclide=False, name=''):
        super(AbsorptionXS, self).__init__(domain, domain_type,
                                           groups, by_nuclide, name)
        self._rxn_type = 'absorption'


class CaptureXS(MGXS):
    r"""A capture multi-group cross section.

    The neutron capture reaction rate is defined as the difference between
    OpenMC's 'absorption' and 'fission' reaction rate score types. This includes
    not only radiative capture, but all forms of neutron disappearance aside
    from fission (i.e., MT > 100).

    This class can be used for both OpenMC input generation and tally data
    post-processing to compute spatially-homogenized and energy-integrated
    multi-group capture cross sections for multi-group neutronics
    calculations. At a minimum, one needs to set the
    :attr:`CaptureXS.energy_groups` and :attr:`CaptureXS.domain`
    properties. Tallies for the flux and appropriate reaction rates over the
    specified domain are generated automatically via the
    :attr:`CaptureXS.tallies` property, which can then be appended to a
    :class:`openmc.Tallies` instance.

    For post-processing, the :meth:`MGXS.load_from_statepoint` will pull in the
    necessary data to compute multi-group cross sections from a
    :class:`openmc.StatePoint` instance. The derived multi-group cross section
    can then be obtained from the :attr:`CaptureXS.xs_tally` property.

    For a spatial domain :math:`V` and energy group :math:`[E_g,E_{g-1}]`, the
    capture cross section is calculated as:

    .. math::

       \frac{\int_{r \in V} dr \int_{4\pi} d\Omega \int_{E_g}^{E_{g-1}} dE \;
       \left [ \sigma_a (r, E) \psi (r, E, \Omega) - \sigma_f (r, E) \psi (r, E,
       \Omega) \right ]}{\int_{r \in V} dr \int_{4\pi} d\Omega
       \int_{E_g}^{E_{g-1}} dE \; \psi (r, E, \Omega)}.

    Parameters
    ----------
    domain : openmc.Material or openmc.Cell or openmc.Universe or openmc.Mesh
        The domain for spatial homogenization
    domain_type : {'material', 'cell', 'distribcell', 'universe', 'mesh'}
        The domain type for spatial homogenization
    groups : openmc.mgxs.EnergyGroups
        The energy group structure for energy condensation
    by_nuclide : bool
        If true, computes cross sections for each nuclide in domain
    name : str, optional
        Name of the multi-group cross section. Used as a label to identify
        tallies in OpenMC 'tallies.xml' file.

    Attributes
    ----------
    name : str, optional
        Name of the multi-group cross section
    rxn_type : str
        Reaction type (e.g., 'total', 'nu-fission', etc.)
    by_nuclide : bool
        If true, computes cross sections for each nuclide in domain
    domain : Material or Cell or Universe or Mesh
        Domain for spatial homogenization
    domain_type : {'material', 'cell', 'distribcell', 'universe', 'mesh'}
        Domain type for spatial homogenization
    energy_groups : openmc.mgxs.EnergyGroups
        Energy group structure for energy condensation
    tally_trigger : openmc.Trigger
        An (optional) tally precision trigger given to each tally used to
        compute the cross section
    scores : list of str
        The scores in each tally used to compute the multi-group cross section
    filters : list of openmc.Filter
        The filters in each tally used to compute the multi-group cross section
    tally_keys : list of str
        The keys into the tallies dictionary for each tally used to compute
        the multi-group cross section
    estimator : {'tracklength', 'analog'}
        The tally estimator used to compute the multi-group cross section
    tallies : collections.OrderedDict
        OpenMC tallies needed to compute the multi-group cross section. The keys
        are strings listed in the :attr:`CaptureXS.tally_keys` property and
        values are instances of :class:`openmc.Tally`.
    rxn_rate_tally : openmc.Tally
        Derived tally for the reaction rate tally used in the numerator to
        compute the multi-group cross section. This attribute is None
        unless the multi-group cross section has been computed.
    xs_tally : openmc.Tally
        Derived tally for the multi-group cross section. This attribute
        is None unless the multi-group cross section has been computed.
    num_subdomains : int
        The number of subdomains is unity for 'material', 'cell' and 'universe'
        domain types. This is equal to the number of cell instances
        for 'distribcell' domain types (it is equal to unity prior to loading
        tally data from a statepoint file).
    num_nuclides : int
        The number of nuclides for which the multi-group cross section is
        being tracked. This is unity if the by_nuclide attribute is False.
    nuclides : Iterable of str or 'sum'
        The optional user-specified nuclides for which to compute cross
        sections (e.g., 'U-238', 'O-16'). If by_nuclide is True but nuclides
        are not specified by the user, all nuclides in the spatial domain
        are included. This attribute is 'sum' if by_nuclide is false.
    sparse : bool
        Whether or not the MGXS' tallies use SciPy's LIL sparse matrix format
        for compressed data storage
    loaded_sp : bool
        Whether or not a statepoint file has been loaded with tally data
    derived : bool
        Whether or not the MGXS is merged from one or more other MGXS
    hdf5_key : str
        The key used to index multi-group cross sections in an HDF5 data store

    """

    def __init__(self, domain=None, domain_type=None,
                 groups=None, by_nuclide=False, name=''):
        super(CaptureXS, self).__init__(domain, domain_type,
                                        groups, by_nuclide, name)
        self._rxn_type = 'capture'

    @property
    def scores(self):
        return ['flux', 'absorption', 'fission']

    @property
    def rxn_rate_tally(self):
        if self._rxn_rate_tally is None:
            self._rxn_rate_tally = \
                self.tallies['absorption'] - self.tallies['fission']
            self._rxn_rate_tally.sparse = self.sparse
        return self._rxn_rate_tally


class FissionXS(MGXS):
    r"""A fission multi-group cross section.

    This class can be used for both OpenMC input generation and tally data
    post-processing to compute spatially-homogenized and energy-integrated
    multi-group fission cross sections for multi-group neutronics
    calculations. At a minimum, one needs to set the
    :attr:`FissionXS.energy_groups` and :attr:`FissionXS.domain`
    properties. Tallies for the flux and appropriate reaction rates over the
    specified domain are generated automatically via the
    :attr:`FissionXS.tallies` property, which can then be appended to a
    :class:`openmc.Tallies` instance.

    For post-processing, the :meth:`MGXS.load_from_statepoint` will pull in the
    necessary data to compute multi-group cross sections from a
    :class:`openmc.StatePoint` instance. The derived multi-group cross section
    can then be obtained from the :attr:`FissionXS.xs_tally` property.

    For a spatial domain :math:`V` and energy group :math:`[E_g,E_{g-1}]`, the
    fission cross section is calculated as:

    .. math::

       \frac{\int_{r \in V} dr \int_{4\pi} d\Omega \int_{E_g}^{E_{g-1}} dE \;
       \sigma_f (r, E) \psi (r, E, \Omega)}{\int_{r \in V} dr \int_{4\pi}
       d\Omega \int_{E_g}^{E_{g-1}} dE \; \psi (r, E, \Omega)}.

    Parameters
    ----------
    domain : openmc.Material or openmc.Cell or openmc.Universe or openmc.Mesh
        The domain for spatial homogenization
    domain_type : {'material', 'cell', 'distribcell', 'universe', 'mesh'}
        The domain type for spatial homogenization
    groups : openmc.mgxs.EnergyGroups
        The energy group structure for energy condensation
    by_nuclide : bool
        If true, computes cross sections for each nuclide in domain
    name : str, optional
        Name of the multi-group cross section. Used as a label to identify
        tallies in OpenMC 'tallies.xml' file.

    Attributes
    ----------
    name : str, optional
        Name of the multi-group cross section
    rxn_type : str
        Reaction type (e.g., 'total', 'nu-fission', etc.)
    by_nuclide : bool
        If true, computes cross sections for each nuclide in domain
    domain : Material or Cell or Universe or Mesh
        Domain for spatial homogenization
    domain_type : {'material', 'cell', 'distribcell', 'universe', 'mesh'}
        Domain type for spatial homogenization
    energy_groups : openmc.mgxs.EnergyGroups
        Energy group structure for energy condensation
    tally_trigger : openmc.Trigger
        An (optional) tally precision trigger given to each tally used to
        compute the cross section
    scores : list of str
        The scores in each tally used to compute the multi-group cross section
    filters : list of openmc.Filter
        The filters in each tally used to compute the multi-group cross section
    tally_keys : list of str
        The keys into the tallies dictionary for each tally used to compute
        the multi-group cross section
    estimator : {'tracklength', 'analog'}
        The tally estimator used to compute the multi-group cross section
    tallies : collections.OrderedDict
        OpenMC tallies needed to compute the multi-group cross section. The keys
        are strings listed in the :attr:`FissionXS.tally_keys` property and
        values are instances of :class:`openmc.Tally`.
    rxn_rate_tally : openmc.Tally
        Derived tally for the reaction rate tally used in the numerator to
        compute the multi-group cross section. This attribute is None
        unless the multi-group cross section has been computed.
    xs_tally : openmc.Tally
        Derived tally for the multi-group cross section. This attribute
        is None unless the multi-group cross section has been computed.
    num_subdomains : int
        The number of subdomains is unity for 'material', 'cell' and 'universe'
        domain types. This is equal to the number of cell instances
        for 'distribcell' domain types (it is equal to unity prior to loading
        tally data from a statepoint file).
    num_nuclides : int
        The number of nuclides for which the multi-group cross section is
        being tracked. This is unity if the by_nuclide attribute is False.
    nuclides : Iterable of str or 'sum'
        The optional user-specified nuclides for which to compute cross
        sections (e.g., 'U-238', 'O-16'). If by_nuclide is True but nuclides
        are not specified by the user, all nuclides in the spatial domain
        are included. This attribute is 'sum' if by_nuclide is false.
    sparse : bool
        Whether or not the MGXS' tallies use SciPy's LIL sparse matrix format
        for compressed data storage
    loaded_sp : bool
        Whether or not a statepoint file has been loaded with tally data
    derived : bool
        Whether or not the MGXS is merged from one or more other MGXS
    hdf5_key : str
        The key used to index multi-group cross sections in an HDF5 data store

    """

    def __init__(self, domain=None, domain_type=None,
                 groups=None, by_nuclide=False, name=''):
        super(FissionXS, self).__init__(domain, domain_type,
                                        groups, by_nuclide, name)
        self._rxn_type = 'fission'


class NuFissionXS(MGXS):
    r"""A fission neutron production multi-group cross section.

    This class can be used for both OpenMC input generation and tally data
    post-processing to compute spatially-homogenized and energy-integrated
    multi-group fission neutron production cross sections for multi-group
    neutronics calculations. At a minimum, one needs to set the
    :attr:`NuFissionXS.energy_groups` and :attr:`NuFissionXS.domain`
    properties. Tallies for the flux and appropriate reaction rates over the
    specified domain are generated automatically via the
    :attr:`NuFissionXS.tallies` property, which can then be appended to a
    :class:`openmc.Tallies` instance.

    For post-processing, the :meth:`MGXS.load_from_statepoint` will pull in the
    necessary data to compute multi-group cross sections from a
    :class:`openmc.StatePoint` instance. The derived multi-group cross section
    can then be obtained from the :attr:`NuFissionXS.xs_tally` property.

    For a spatial domain :math:`V` and energy group :math:`[E_g,E_{g-1}]`, the
    fission neutron production cross section is calculated as:

    .. math::

       \frac{\int_{r \in V} dr \int_{4\pi} d\Omega \int_{E_g}^{E_{g-1}} dE \;
       \nu\sigma_f (r, E) \psi (r, E, \Omega)}{\int_{r \in V} dr \int_{4\pi}
       d\Omega \int_{E_g}^{E_{g-1}} dE \; \psi (r, E, \Omega)}.


    Parameters
    ----------
    domain : openmc.Material or openmc.Cell or openmc.Universe or openmc.Mesh
        The domain for spatial homogenization
    domain_type : {'material', 'cell', 'distribcell', 'universe', 'mesh'}
        The domain type for spatial homogenization
    groups : openmc.mgxs.EnergyGroups
        The energy group structure for energy condensation
    by_nuclide : bool
        If true, computes cross sections for each nuclide in domain
    name : str, optional
        Name of the multi-group cross section. Used as a label to identify
        tallies in OpenMC 'tallies.xml' file.

    Attributes
    ----------
    name : str, optional
        Name of the multi-group cross section
    rxn_type : str
        Reaction type (e.g., 'total', 'nu-fission', etc.)
    by_nuclide : bool
        If true, computes cross sections for each nuclide in domain
    domain : Material or Cell or Universe or Mesh
        Domain for spatial homogenization
    domain_type : {'material', 'cell', 'distribcell', 'universe', 'mesh'}
        Domain type for spatial homogenization
    energy_groups : openmc.mgxs.EnergyGroups
        Energy group structure for energy condensation
    tally_trigger : openmc.Trigger
        An (optional) tally precision trigger given to each tally used to
        compute the cross section
    scores : list of str
        The scores in each tally used to compute the multi-group cross section
    filters : list of openmc.Filter
        The filters in each tally used to compute the multi-group cross section
    tally_keys : list of str
        The keys into the tallies dictionary for each tally used to compute
        the multi-group cross section
    estimator : {'tracklength', 'analog'}
        The tally estimator used to compute the multi-group cross section
    tallies : collections.OrderedDict
        OpenMC tallies needed to compute the multi-group cross section. The keys
        are strings listed in the :attr:`NuFissionXS.tally_keys` property and
        values are instances of :class:`openmc.Tally`.
    rxn_rate_tally : openmc.Tally
        Derived tally for the reaction rate tally used in the numerator to
        compute the multi-group cross section. This attribute is None
        unless the multi-group cross section has been computed.
    xs_tally : openmc.Tally
        Derived tally for the multi-group cross section. This attribute
        is None unless the multi-group cross section has been computed.
    num_subdomains : int
        The number of subdomains is unity for 'material', 'cell' and 'universe'
        domain types. This is equal to the number of cell instances
        for 'distribcell' domain types (it is equal to unity prior to loading
        tally data from a statepoint file).
    num_nuclides : int
        The number of nuclides for which the multi-group cross section is
        being tracked. This is unity if the by_nuclide attribute is False.
    nuclides : Iterable of str or 'sum'
        The optional user-specified nuclides for which to compute cross
        sections (e.g., 'U-238', 'O-16'). If by_nuclide is True but nuclides
        are not specified by the user, all nuclides in the spatial domain
        are included. This attribute is 'sum' if by_nuclide is false.
    sparse : bool
        Whether or not the MGXS' tallies use SciPy's LIL sparse matrix format
        for compressed data storage
    loaded_sp : bool
        Whether or not a statepoint file has been loaded with tally data
    derived : bool
        Whether or not the MGXS is merged from one or more other MGXS
    hdf5_key : str
        The key used to index multi-group cross sections in an HDF5 data store

    """

    def __init__(self, domain=None, domain_type=None,
                 groups=None, by_nuclide=False, name=''):
        super(NuFissionXS, self).__init__(domain, domain_type,
                                          groups, by_nuclide, name)
        self._rxn_type = 'nu-fission'


class KappaFissionXS(MGXS):
    r"""A recoverable fission energy production rate multi-group cross section.

    The recoverable energy per fission, :math:`\kappa`, is defined as the
    fission product kinetic energy, prompt and delayed neutron kinetic energies,
    prompt and delayed :math:`\gamma`-ray total energies, and the total energy
    released by the delayed :math:`\beta` particles. The neutrino energy does
    not contribute to this response. The prompt and delayed :math:`\gamma`-rays
    are assumed to deposit their energy locally.

    This class can be used for both OpenMC input generation and tally data
    post-processing to compute spatially-homogenized and energy-integrated
    multi-group cross sections for multi-group neutronics calculations. At a
    minimum, one needs to set the :attr:`KappaFissionXS.energy_groups` and
    :attr:`KappaFissionXS.domain` properties. Tallies for the flux and appropriate
    reaction rates over the specified domain are generated automatically via the
    :attr:`KappaFissionXS.tallies` property, which can then be appended to a
    :class:`openmc.Tallies` instance.

    For post-processing, the :meth:`MGXS.load_from_statepoint` will pull in the
    necessary data to compute multi-group cross sections from a
    :class:`openmc.StatePoint` instance. The derived multi-group cross section
    can then be obtained from the :attr:`KappaFissionXS.xs_tally` property.

    For a spatial domain :math:`V` and energy group :math:`[E_g,E_{g-1}]`, the
    recoverable fission energy production rate cross section is calculated as:

    .. math::

       \frac{\int_{r \in V} dr \int_{4\pi} d\Omega \int_{E_g}^{E_{g-1}} dE \;
       \kappa\sigma_f (r, E) \psi (r, E, \Omega)}{\int_{r \in V} dr \int_{4\pi}
       d\Omega \int_{E_g}^{E_{g-1}} dE \; \psi (r, E, \Omega)}.

    Parameters
    ----------
    domain : openmc.Material or openmc.Cell or openmc.Universe or openmc.Mesh
        The domain for spatial homogenization
    domain_type : {'material', 'cell', 'distribcell', 'universe', 'mesh'}
        The domain type for spatial homogenization
    groups : openmc.mgxs.EnergyGroups
        The energy group structure for energy condensation
    by_nuclide : bool
        If true, computes cross sections for each nuclide in domain
    name : str, optional
        Name of the multi-group cross section. Used as a label to identify
        tallies in OpenMC 'tallies.xml' file.

    Attributes
    ----------
    name : str, optional
        Name of the multi-group cross section
    rxn_type : str
        Reaction type (e.g., 'total', 'nu-fission', etc.)
    by_nuclide : bool
        If true, computes cross sections for each nuclide in domain
    domain : Material or Cell or Universe or Mesh
        Domain for spatial homogenization
    domain_type : {'material', 'cell', 'distribcell', 'universe', 'mesh'}
        Domain type for spatial homogenization
    energy_groups : openmc.mgxs.EnergyGroups
        Energy group structure for energy condensation
    tally_trigger : openmc.Trigger
        An (optional) tally precision trigger given to each tally used to
        compute the cross section
    scores : list of str
        The scores in each tally used to compute the multi-group cross section
    filters : list of openmc.Filter
        The filters in each tally used to compute the multi-group cross section
    tally_keys : list of str
        The keys into the tallies dictionary for each tally used to compute
        the multi-group cross section
    estimator : {'tracklength', 'analog'}
        The tally estimator used to compute the multi-group cross section
    tallies : collections.OrderedDict
        OpenMC tallies needed to compute the multi-group cross section. The keys
        are strings listed in the :attr:`KappaFissionXS.tally_keys` property and
        values are instances of :class:`openmc.Tally`.
    rxn_rate_tally : openmc.Tally
        Derived tally for the reaction rate tally used in the numerator to
        compute the multi-group cross section. This attribute is None
        unless the multi-group cross section has been computed.
    xs_tally : openmc.Tally
        Derived tally for the multi-group cross section. This attribute
        is None unless the multi-group cross section has been computed.
    num_subdomains : int
        The number of subdomains is unity for 'material', 'cell' and 'universe'
        domain types. This is equal to the number of cell instances
        for 'distribcell' domain types (it is equal to unity prior to loading
        tally data from a statepoint file).
    num_nuclides : int
        The number of nuclides for which the multi-group cross section is
        being tracked. This is unity if the by_nuclide attribute is False.
    nuclides : Iterable of str or 'sum'
        The optional user-specified nuclides for which to compute cross
        sections (e.g., 'U-238', 'O-16'). If by_nuclide is True but nuclides
        are not specified by the user, all nuclides in the spatial domain
        are included. This attribute is 'sum' if by_nuclide is false.
    sparse : bool
        Whether or not the MGXS' tallies use SciPy's LIL sparse matrix format
        for compressed data storage
    loaded_sp : bool
        Whether or not a statepoint file has been loaded with tally data
    derived : bool
        Whether or not the MGXS is merged from one or more other MGXS
    hdf5_key : str
        The key used to index multi-group cross sections in an HDF5 data store

    """

    def __init__(self, domain=None, domain_type=None,
                 groups=None, by_nuclide=False, name=''):
        super(KappaFissionXS, self).__init__(domain, domain_type,
                                             groups, by_nuclide, name)
        self._rxn_type = 'kappa-fission'


class ScatterXS(MGXS):
    r"""A scattering multi-group cross section.

    The scattering cross section is defined as the difference between the total
    and absorption cross sections.

    This class can be used for both OpenMC input generation and tally data
    post-processing to compute spatially-homogenized and energy-integrated
    multi-group cross sections for multi-group neutronics calculations. At a
    minimum, one needs to set the :attr:`ScatterXS.energy_groups` and
    :attr:`ScatterXS.domain` properties. Tallies for the flux and
    appropriate reaction rates over the specified domain are generated
    automatically via the :attr:`ScatterXS.tallies` property, which can
    then be appended to a :class:`openmc.Tallies` instance.

    For post-processing, the :meth:`MGXS.load_from_statepoint` will pull in the
    necessary data to compute multi-group cross sections from a
    :class:`openmc.StatePoint` instance. The derived multi-group cross section
    can then be obtained from the :attr:`ScatterXS.xs_tally` property.

    For a spatial domain :math:`V` and energy group :math:`[E_g,E_{g-1}]`, the
    scattering cross section is calculated as:

    .. math::

       \frac{\int_{r \in V} dr \int_{4\pi} d\Omega \int_{E_g}^{E_{g-1}} dE \;
       \left [ \sigma_t (r, E) \psi (r, E, \Omega) - \sigma_a (r, E) \psi (r, E,
       \Omega) \right ]}{\int_{r \in V} dr \int_{4\pi} d\Omega
       \int_{E_g}^{E_{g-1}} dE \; \psi (r, E, \Omega)}.

    Parameters
    ----------
    domain : openmc.Material or openmc.Cell or openmc.Universe or openmc.Mesh
        The domain for spatial homogenization
    domain_type : {'material', 'cell', 'distribcell', 'universe', 'mesh'}
        The domain type for spatial homogenization
    groups : openmc.mgxs.EnergyGroups
        The energy group structure for energy condensation
    by_nuclide : bool
        If true, computes cross sections for each nuclide in domain
    name : str, optional
        Name of the multi-group cross section. Used as a label to identify
        tallies in OpenMC 'tallies.xml' file.

    Attributes
    ----------
    name : str, optional
        Name of the multi-group cross section
    rxn_type : str
        Reaction type (e.g., 'total', 'nu-fission', etc.)
    by_nuclide : bool
        If true, computes cross sections for each nuclide in domain
    domain : Material or Cell or Universe or Mesh
        Domain for spatial homogenization
    domain_type : {'material', 'cell', 'distribcell', 'universe', 'mesh'}
        Domain type for spatial homogenization
    energy_groups : openmc.mgxs.EnergyGroups
        Energy group structure for energy condensation
    tally_trigger : openmc.Trigger
        An (optional) tally precision trigger given to each tally used to
        compute the cross section
    scores : list of str
        The scores in each tally used to compute the multi-group cross section
    filters : list of openmc.Filter
        The filters in each tally used to compute the multi-group cross section
    tally_keys : list of str
        The keys into the tallies dictionary for each tally used to compute
        the multi-group cross section
    estimator : {'tracklength', 'analog'}
        The tally estimator used to compute the multi-group cross section
    tallies : collections.OrderedDict
        OpenMC tallies needed to compute the multi-group cross section. The keys
        are strings listed in the :attr:`ScatterXS.tally_keys` property and
        values are instances of :class:`openmc.Tally`.
    rxn_rate_tally : openmc.Tally
        Derived tally for the reaction rate tally used in the numerator to
        compute the multi-group cross section. This attribute is None
        unless the multi-group cross section has been computed.
    xs_tally : openmc.Tally
        Derived tally for the multi-group cross section. This attribute
        is None unless the multi-group cross section has been computed.
    num_subdomains : int
        The number of subdomains is unity for 'material', 'cell' and 'universe'
        domain types. This is equal to the number of cell instances
        for 'distribcell' domain types (it is equal to unity prior to loading
        tally data from a statepoint file).
    num_nuclides : int
        The number of nuclides for which the multi-group cross section is
        being tracked. This is unity if the by_nuclide attribute is False.
    nuclides : Iterable of str or 'sum'
        The optional user-specified nuclides for which to compute cross
        sections (e.g., 'U-238', 'O-16'). If by_nuclide is True but nuclides
        are not specified by the user, all nuclides in the spatial domain
        are included. This attribute is 'sum' if by_nuclide is false.
    sparse : bool
        Whether or not the MGXS' tallies use SciPy's LIL sparse matrix format
        for compressed data storage
    loaded_sp : bool
        Whether or not a statepoint file has been loaded with tally data
    derived : bool
        Whether or not the MGXS is merged from one or more other MGXS
    hdf5_key : str
        The key used to index multi-group cross sections in an HDF5 data store

    """

    def __init__(self, domain=None, domain_type=None,
                 groups=None, by_nuclide=False, name=''):
        super(ScatterXS, self).__init__(domain, domain_type,
                                        groups, by_nuclide, name)
        self._rxn_type = 'scatter'


class NuScatterXS(MGXS):
    r"""A scattering neutron production multi-group cross section.

    The neutron production from scattering is defined as the average number of
    neutrons produced from all neutron-producing reactions except for fission.

    This class can be used for both OpenMC input generation and tally data
    post-processing to compute spatially-homogenized and energy-integrated
    multi-group cross sections for multi-group neutronics calculations. At a
    minimum, one needs to set the :attr:`NuScatterXS.energy_groups` and
    :attr:`NuScatterXS.domain` properties. Tallies for the flux and appropriate
    reaction rates over the specified domain are generated automatically via the
    :attr:`NuScatterXS.tallies` property, which can then be appended to a
    :class:`openmc.Tallies` instance.

    For post-processing, the :meth:`MGXS.load_from_statepoint` will pull in the
    necessary data to compute multi-group cross sections from a
    :class:`openmc.StatePoint` instance. The derived multi-group cross section
    can then be obtained from the :attr:`NuScatterXS.xs_tally` property.

    For a spatial domain :math:`V` and energy group :math:`[E_g,E_{g-1}]`, the
    scattering neutron production cross section is calculated as:

    .. math::

       \frac{\int_{r \in V} dr \int_{4\pi} d\Omega \int_{E_g}^{E_{g-1}} dE \;
       \sum_i \upsilon_i \sigma_i (r, E) \psi (r, E, \Omega)}{\int_{r \in V} dr
       \int_{4\pi} d\Omega \int_{E_g}^{E_{g-1}} dE \; \psi (r, E, \Omega)}.

    where :math:`\upsilon_i` is the multiplicity of the :math:`i`-th scattering
    reaction.

    Parameters
    ----------
    domain : openmc.Material or openmc.Cell or openmc.Universe or openmc.Mesh
        The domain for spatial homogenization
    domain_type : {'material', 'cell', 'distribcell', 'universe', 'mesh'}
        The domain type for spatial homogenization
    groups : openmc.mgxs.EnergyGroups
        The energy group structure for energy condensation
    by_nuclide : bool
        If true, computes cross sections for each nuclide in domain
    name : str, optional
        Name of the multi-group cross section. Used as a label to identify
        tallies in OpenMC 'tallies.xml' file.

    Attributes
    ----------
    name : str, optional
        Name of the multi-group cross section
    rxn_type : str
        Reaction type (e.g., 'total', 'nu-fission', etc.)
    by_nuclide : bool
        If true, computes cross sections for each nuclide in domain
    domain : Material or Cell or Universe or Mesh
        Domain for spatial homogenization
    domain_type : {'material', 'cell', 'distribcell', 'universe', 'mesh'}
        Domain type for spatial homogenization
    energy_groups : openmc.mgxs.EnergyGroups
        Energy group structure for energy condensation
    tally_trigger : openmc.Trigger
        An (optional) tally precision trigger given to each tally used to
        compute the cross section
    scores : list of str
        The scores in each tally used to compute the multi-group cross section
    filters : list of openmc.Filter
        The filters in each tally used to compute the multi-group cross section
    tally_keys : list of str
        The keys into the tallies dictionary for each tally used to compute
        the multi-group cross section
    estimator : {'tracklength', 'analog'}
        The tally estimator used to compute the multi-group cross section
    tallies : collections.OrderedDict
        OpenMC tallies needed to compute the multi-group cross section. The keys
        are strings listed in the :attr:`NuScatterXS.tally_keys` property and
        values are instances of :class:`openmc.Tally`.
    rxn_rate_tally : openmc.Tally
        Derived tally for the reaction rate tally used in the numerator to
        compute the multi-group cross section. This attribute is None
        unless the multi-group cross section has been computed.
    xs_tally : openmc.Tally
        Derived tally for the multi-group cross section. This attribute
        is None unless the multi-group cross section has been computed.
    num_subdomains : int
        The number of subdomains is unity for 'material', 'cell' and 'universe'
        domain types. This is equal to the number of cell instances
        for 'distribcell' domain types (it is equal to unity prior to loading
        tally data from a statepoint file).
    num_nuclides : int
        The number of nuclides for which the multi-group cross section is
        being tracked. This is unity if the by_nuclide attribute is False.
    nuclides : Iterable of str or 'sum'
        The optional user-specified nuclides for which to compute cross
        sections (e.g., 'U-238', 'O-16'). If by_nuclide is True but nuclides
        are not specified by the user, all nuclides in the spatial domain
        are included. This attribute is 'sum' if by_nuclide is false.
    sparse : bool
        Whether or not the MGXS' tallies use SciPy's LIL sparse matrix format
        for compressed data storage
    loaded_sp : bool
        Whether or not a statepoint file has been loaded with tally data
    derived : bool
        Whether or not the MGXS is merged from one or more other MGXS
    hdf5_key : str
        The key used to index multi-group cross sections in an HDF5 data store

    """

    def __init__(self, domain=None, domain_type=None,
                 groups=None, by_nuclide=False, name=''):
        super(NuScatterXS, self).__init__(domain, domain_type,
                                          groups, by_nuclide, name)
        self._rxn_type = 'nu-scatter'

    @property
    def estimator(self):
        return 'analog'


class ScatterMatrixXS(MatrixMGXS):
    r"""A scattering matrix multi-group cross section for one or more Legendre
    moments.

    This class can be used for both OpenMC input generation and tally data
    post-processing to compute spatially-homogenized and energy-integrated
    multi-group cross sections for multi-group neutronics calculations. At a
    minimum, one needs to set the :attr:`ScatterMatrixXS.energy_groups` and
    :attr:`ScatterMatrixXS.domain` properties. Tallies for the flux and
    appropriate reaction rates over the specified domain are generated
    automatically via the :attr:`ScatterMatrixXS.tallies` property, which can
    then be appended to a :class:`openmc.Tallies` instance.

    For post-processing, the :meth:`MGXS.load_from_statepoint` will pull in the
    necessary data to compute multi-group cross sections from a
    :class:`openmc.StatePoint` instance. The derived multi-group cross section
    can then be obtained from the :attr:`ScatterMatrixXS.xs_tally` property.

    For a spatial domain :math:`V`, incoming energy group
    :math:`[E_{g'},E_{g'-1}]`, and outgoing energy group :math:`[E_g,E_{g-1}]`,
    the scattering moments are calculated as:

    .. math::

       \langle \sigma_{s,\ell,g'\rightarrow g} \phi \rangle &= \int_{r \in V} dr
       \int_{4\pi} d\Omega' \int_{E_{g'}}^{E_{g'-1}} dE' \int_{4\pi} d\Omega
       \int_{E_g}^{E_{g-1}} dE \; P_\ell (\Omega \cdot \Omega') \sigma_s (r, E'
       \rightarrow E, \Omega' \cdot \Omega) \psi(r, E', \Omega')\\
       \langle \phi \rangle &= \int_{r \in V} dr \int_{4\pi} d\Omega
       \int_{E_g}^{E_{g-1}} dE \; \psi (r, E, \Omega) \\
       \sigma_{s,\ell,g'\rightarrow g} &= \frac{\langle
       \sigma_{s,\ell,g'\rightarrow g} \phi \rangle}{\langle \phi \rangle}

    If the order is zero and a :math:`P_0` transport-correction is applied
    (default), the scattering matrix elements are:

    .. math::

       \sigma_{s,g'\rightarrow g} = \frac{\langle \sigma_{s,0,g'\rightarrow g}
       \phi \rangle - \delta_{gg'} \sum_{g''} \langle \sigma_{s,1,g''\rightarrow
       g} \phi \rangle}{\langle \phi \rangle}


    Parameters
    ----------
    domain : openmc.Material or openmc.Cell or openmc.Universe or openmc.Mesh
        The domain for spatial homogenization
    domain_type : {'material', 'cell', 'distribcell', 'universe', 'mesh'}
        The domain type for spatial homogenization
    groups : openmc.mgxs.EnergyGroups
        The energy group structure for energy condensation
    by_nuclide : bool
        If true, computes cross sections for each nuclide in domain
    name : str, optional
        Name of the multi-group cross section. Used as a label to identify
        tallies in OpenMC 'tallies.xml' file.

    Attributes
    ----------
    correction : 'P0' or None
        Apply the P0 correction to scattering matrices if set to 'P0'
    legendre_order : int
        The highest Legendre moment in the scattering matrix (default is 0)
    name : str, optional
        Name of the multi-group cross section
    rxn_type : str
        Reaction type (e.g., 'total', 'nu-fission', etc.)
    by_nuclide : bool
        If true, computes cross sections for each nuclide in domain
    domain : Material or Cell or Universe or Mesh
        Domain for spatial homogenization
    domain_type : {'material', 'cell', 'distribcell', 'universe', 'mesh'}
        Domain type for spatial homogenization
    energy_groups : openmc.mgxs.EnergyGroups
        Energy group structure for energy condensation
    tally_trigger : openmc.Trigger
        An (optional) tally precision trigger given to each tally used to
        compute the cross section
    scores : list of str
        The scores in each tally used to compute the multi-group cross section
    filters : list of openmc.Filter
        The filters in each tally used to compute the multi-group cross section
    tally_keys : list of str
        The keys into the tallies dictionary for each tally used to compute
        the multi-group cross section
    estimator : {'tracklength', 'analog'}
        The tally estimator used to compute the multi-group cross section
    tallies : collections.OrderedDict
        OpenMC tallies needed to compute the multi-group cross section. The keys
        are strings listed in the :attr:`ScatterMatrixXS.tally_keys` property
        and values are instances of :class:`openmc.Tally`.
    rxn_rate_tally : openmc.Tally
        Derived tally for the reaction rate tally used in the numerator to
        compute the multi-group cross section. This attribute is None
        unless the multi-group cross section has been computed.
    xs_tally : openmc.Tally
        Derived tally for the multi-group cross section. This attribute
        is None unless the multi-group cross section has been computed.
    num_subdomains : int
        The number of subdomains is unity for 'material', 'cell' and 'universe'
        domain types. This is equal to the number of cell instances
        for 'distribcell' domain types (it is equal to unity prior to loading
        tally data from a statepoint file).
    num_nuclides : int
        The number of nuclides for which the multi-group cross section is
        being tracked. This is unity if the by_nuclide attribute is False.
    nuclides : Iterable of str or 'sum'
        The optional user-specified nuclides for which to compute cross
        sections (e.g., 'U-238', 'O-16'). If by_nuclide is True but nuclides
        are not specified by the user, all nuclides in the spatial domain
        are included. This attribute is 'sum' if by_nuclide is false.
    sparse : bool
        Whether or not the MGXS' tallies use SciPy's LIL sparse matrix format
        for compressed data storage
    loaded_sp : bool
        Whether or not a statepoint file has been loaded with tally data
    derived : bool
        Whether or not the MGXS is merged from one or more other MGXS
    hdf5_key : str
        The key used to index multi-group cross sections in an HDF5 data store

    """

    def __init__(self, domain=None, domain_type=None,
                 groups=None, by_nuclide=False, name=''):
        super(ScatterMatrixXS, self).__init__(domain, domain_type,
                                              groups, by_nuclide, name)
        self._rxn_type = 'scatter'
        self._correction = 'P0'
        self._legendre_order = 0
        self._hdf5_key = 'scatter matrix'

    def __deepcopy__(self, memo):
        clone = super(ScatterMatrixXS, self).__deepcopy__(memo)
        clone._correction = self.correction
        clone._legendre_order = self.legendre_order
        return clone

    @property
    def correction(self):
        return self._correction

    @property
    def legendre_order(self):
        return self._legendre_order

    @property
    def scores(self):
        scores = ['flux']

        if self.correction == 'P0' and self.legendre_order == 0:
            scores += ['{}-0'.format(self.rxn_type),
                       '{}-1'.format(self.rxn_type)]
        else:
            scores += ['{}-P{}'.format(self.rxn_type, self.legendre_order)]

        return scores

    @property
    def filters(self):
        group_edges = self.energy_groups.group_edges
        energy = openmc.Filter('energy', group_edges)
        energyout = openmc.Filter('energyout', group_edges)

        if self.correction == 'P0' and self.legendre_order == 0:
            filters = [[energy], [energy, energyout], [energyout]]
        else:
            filters = [[energy], [energy, energyout]]

        return filters

    @property
    def rxn_rate_tally(self):

        if self._rxn_rate_tally is None:

            # If using P0 correction subtract scatter-1 from the diagonal
            if self.correction == 'P0' and self.legendre_order == 0:
                scatter_p0 = self.tallies['{}-0'.format(self.rxn_type)]
                scatter_p1 = self.tallies['{}-1'.format(self.rxn_type)]
                energy_filter = scatter_p0.find_filter('energy')
                energy_filter = copy.deepcopy(energy_filter)
                scatter_p1 = scatter_p1.diagonalize_filter(energy_filter)
                self._rxn_rate_tally = scatter_p0 - scatter_p1

            # Extract scattering moment reaction rate Tally
            else:
                tally_key = '{}-P{}'.format(self.rxn_type, self.legendre_order)
                self._rxn_rate_tally = self.tallies[tally_key]

            self._rxn_rate_tally.sparse = self.sparse

        return self._rxn_rate_tally

    @correction.setter
    def correction(self, correction):
        cv.check_value('correction', correction, ('P0', None))

        if correction == 'P0' and self.legendre_order > 0:
            msg = 'The P0 correction will be ignored since the scattering ' \
                  'order {} is greater than zero'.format(self.legendre_order)
            warnings.warn(msg)

        self._correction = correction

    @legendre_order.setter
    def legendre_order(self, legendre_order):
        cv.check_type('legendre_order', legendre_order, Integral)
        cv.check_greater_than('legendre_order', legendre_order, 0, equality=True)
        cv.check_less_than('legendre_order', legendre_order, 10, equality=True)

        if self.correction == 'P0' and legendre_order > 0:
            msg = 'The P0 correction will be ignored since the scattering ' \
                  'order {} is greater than zero'.format(self.legendre_order)
            warnings.warn(msg, RuntimeWarning)
            self.correction = None

        self._legendre_order = legendre_order

    def load_from_statepoint(self, statepoint):
        """Extracts tallies in an OpenMC StatePoint with the data needed to
        compute multi-group cross sections.

        This method is needed to compute cross section data from tallies
        in an OpenMC StatePoint object.

        NOTE: The statepoint must first be linked with an OpenMC Summary object.

        Parameters
        ----------
        statepoint : openmc.StatePoint
            An OpenMC StatePoint object with tally data

        Raises
        ------
        ValueError
            When this method is called with a statepoint that has not been
            linked with a summary object.

        """

        # Clear any tallies previously loaded from a statepoint
        if self.loaded_sp:
            self._tallies = None
            self._xs_tally = None
            self._rxn_rate_tally = None
            self._loaded_sp = False

        # Expand scores to match the format in the statepoint
        # e.g., "scatter-P2" -> "scatter-0", "scatter-1", "scatter-2"
        if self.correction != 'P0' or self.legendre_order != 0:
            tally_key = '{}-P{}'.format(self.rxn_type, self.legendre_order)
            self.tallies[tally_key].scores = \
                [self.rxn_type + '-{}'.format(i) for i in range(self.legendre_order+1)]

        super(ScatterMatrixXS, self).load_from_statepoint(statepoint)

    def get_slice(self, nuclides=[], in_groups=[], out_groups=[],
                  legendre_order='same'):
        """Build a sliced ScatterMatrix for the specified nuclides and
        energy groups.

        This method constructs a new MGXS to encapsulate a subset of the data
        represented by this MGXS. The subset of data to include in the tally
        slice is determined by the nuclides and energy groups specified in
        the input parameters.

        Parameters
        ----------
        nuclides : list of str
            A list of nuclide name strings
            (e.g., ['U-235', 'U-238']; default is [])
        in_groups : list of int
            A list of incoming energy group indices starting at 1 for the high
            energies (e.g., [1, 2, 3]; default is [])
        out_groups : list of int
            A list of outgoing energy group indices starting at 1 for the high
            energies (e.g., [1, 2, 3]; default is [])
        legendre_order : int or 'same'
            The highest Legendre moment in the sliced MGXS. If order is 'same'
            then the sliced MGXS will have the same Legendre moments as the
            original MGXS (default). If order is an integer less than the
            original MGXS' order, then only those Legendre moments up to that
            order will be included in the sliced MGXS.

        Returns
        -------
        openmc.mgxs.MatrixMGXS
            A new MatrixMGXS which encapsulates the subset of data requested
            for the nuclide(s) and/or energy group(s) requested in the
            parameters.

        """

        # Call super class method and null out derived tallies
        slice_xs = super(ScatterMatrixXS, self).get_slice(nuclides, in_groups)
        slice_xs._rxn_rate_tally = None
        slice_xs._xs_tally = None

        # Slice the Legendre order if needed
        if legendre_order != 'same':
            cv.check_type('legendre_order', legendre_order, Integral)
            cv.check_less_than('legendre_order', legendre_order,
                               self.legendre_order, equality=True)
            slice_xs.legendre_order = legendre_order

            # Slice the scattering tally
            tally_key = '{}-P{}'.format(self.rxn_type, self.legendre_order)
            expand_scores = \
                [self.rxn_type + '-{}'.format(i) for i in range(self.legendre_order+1)]
            slice_xs.tallies[tally_key] = \
                slice_xs.tallies[tally_key].get_slice(scores=expand_scores)

        # Slice outgoing energy groups if needed
        if len(out_groups) != 0:
            filter_bins = []
            for group in out_groups:
                group_bounds = self.energy_groups.get_group_bounds(group)
                filter_bins.append(group_bounds)
            filter_bins = [tuple(filter_bins)]

            # Slice each of the tallies across energyout groups
            for tally_type, tally in slice_xs.tallies.items():
                if tally.contains_filter('energyout'):
                    tally_slice = tally.get_slice(filters=['energyout'],
                                                  filter_bins=filter_bins)
                    slice_xs.tallies[tally_type] = tally_slice

        slice_xs.sparse = self.sparse
        return slice_xs

    def get_xs(self, in_groups='all', out_groups='all',
               subdomains='all', nuclides='all', moment='all',
               xs_type='macro', order_groups='increasing',
               row_column='inout', value='mean'):
        r"""Returns an array of multi-group cross sections.

        This method constructs a 2D NumPy array for the requested scattering
        matrix data data for one or more energy groups and subdomains.

        NOTE: The scattering moments are not multiplied by the :math:`(2l+1)/2`
        prefactor in the expansion of the scattering source into Legendre
        moments in the neutron transport equation.

        Parameters
        ----------
        in_groups : Iterable of Integral or 'all'
            Incoming energy groups of interest. Defaults to 'all'.
        out_groups : Iterable of Integral or 'all'
            Outgoing energy groups of interest. Defaults to 'all'.
        subdomains : Iterable of Integral or 'all'
            Subdomain IDs of interest. Defaults to 'all'.
        nuclides : Iterable of str or 'all' or 'sum'
            A list of nuclide name strings (e.g., ['U-235', 'U-238']). The
            special string 'all' will return the cross sections for all nuclides
            in the spatial domain. The special string 'sum' will return the
            cross section summed over all nuclides. Defaults to 'all'.
        moment : int or 'all'
            The scattering matrix moment to return. All moments will be
             returned if the moment is 'all' (default); otherwise, a specific
             moment will be returned.
        xs_type: {'macro', 'micro'}
            Return the macro or micro cross section in units of cm^-1 or barns.
            Defaults to 'macro'.
        order_groups: {'increasing', 'decreasing'}
            Return the cross section indexed according to increasing or
            decreasing energy groups (decreasing or increasing energies).
            Defaults to 'increasing'.
        row_column: {'inout', 'outin'}
            Return the cross section indexed first by incoming group and
            second by outgoing group ('inout'), or vice versa ('outin').
            Defaults to 'inout'.
        value : {'mean', 'std_dev', 'rel_err'}
            A string for the type of value to return. Defaults to 'mean'.

        Returns
        -------
        ndarray
            A NumPy array of the multi-group cross section indexed in the order
            each group and subdomain is listed in the parameters.

        Raises
        ------
        ValueError
            When this method is called before the multi-group cross section is
            computed from tally data.

        """

        cv.check_value('value', value, ['mean', 'std_dev', 'rel_err'])
        cv.check_value('xs_type', xs_type, ['macro', 'micro'])

        filters = []
        filter_bins = []

        # Construct a collection of the domain filter bins
        if not isinstance(subdomains, basestring):
            cv.check_iterable_type('subdomains', subdomains, Integral, max_depth=3)
            for subdomain in subdomains:
                filters.append(self.domain_type)
                filter_bins.append((subdomain,))

        # Construct list of energy group bounds tuples for all requested groups
        if not isinstance(in_groups, basestring):
            cv.check_iterable_type('groups', in_groups, Integral)
            for group in in_groups:
                filters.append('energy')
                filter_bins.append((self.energy_groups.get_group_bounds(group),))

        # Construct list of energy group bounds tuples for all requested groups
        if not isinstance(out_groups, basestring):
            cv.check_iterable_type('groups', out_groups, Integral)
            for group in out_groups:
                filters.append('energyout')
                filter_bins.append((self.energy_groups.get_group_bounds(group),))

        # Construct CrossScore for requested scattering moment
        if moment != 'all':
            cv.check_type('moment', moment, Integral)
            cv.check_greater_than('moment', moment, 0, equality=True)
            cv.check_less_than(
                'moment', moment, self.legendre_order, equality=True)
            scores = [self.xs_tally.scores[moment]]
        else:
            scores = []

        # Construct a collection of the nuclides to retrieve from the xs tally
        if self.by_nuclide:
            if nuclides == 'all' or nuclides == 'sum' or nuclides == ['sum']:
                query_nuclides = self.get_all_nuclides()
            else:
                query_nuclides = nuclides
        else:
            query_nuclides = ['total']

        # Use tally summation if user requested the sum for all nuclides
        if nuclides == 'sum' or nuclides == ['sum']:
            xs_tally = self.xs_tally.summation(nuclides=query_nuclides)
            xs = xs_tally.get_values(scores=scores, filters=filters,
                                     filter_bins=filter_bins, value=value)
        else:
            xs = self.xs_tally.get_values(scores=scores, filters=filters,
                                          filter_bins=filter_bins,
                                          nuclides=query_nuclides, value=value)

        xs = np.nan_to_num(xs)

        # Divide by atom number densities for microscopic cross sections
        if xs_type == 'micro':
            if self.by_nuclide:
                densities = self.get_nuclide_densities(nuclides)
            else:
                densities = self.get_nuclide_densities('sum')
            if value == 'mean' or value == 'std_dev':
                xs /= densities[np.newaxis, :, np.newaxis]

        # Reverse data if user requested increasing energy groups since
        # tally data is stored in order of increasing energies
        if order_groups == 'increasing':
            if in_groups == 'all':
                num_in_groups = self.num_groups
            else:
                num_in_groups = len(in_groups)
            if out_groups == 'all':
                num_out_groups = self.num_groups
            else:
                num_out_groups = len(out_groups)

            # Reshape tally data array with separate axes for domain and energy
            num_subdomains = int(xs.shape[0] / (num_in_groups * num_out_groups))
            new_shape = (num_subdomains, num_in_groups, num_out_groups)
            new_shape += xs.shape[1:]
            xs = np.reshape(xs, new_shape)

            # Transpose the scattering matrix if requested by user
            if row_column == 'outin':
                xs = np.swapaxes(xs, 1, 2)

            # Reverse energies to align with increasing energy groups
            xs = xs[:, ::-1, ::-1, :]

            # Eliminate trivial dimensions
            xs = np.squeeze(xs)
            xs = np.atleast_2d(xs)

        return xs

    def get_pandas_dataframe(self, groups='all', nuclides='all', moment='all',
                             xs_type='macro', distribcell_paths=True):
        """Build a Pandas DataFrame for the MGXS data.

        This method leverages :meth:`openmc.Tally.get_pandas_dataframe`, but
        renames the columns with terminology appropriate for cross section data.

        Parameters
        ----------
        groups : Iterable of Integral or 'all'
            Energy groups of interest. Defaults to 'all'.
        nuclides : Iterable of str or 'all' or 'sum'
            The nuclides of the cross-sections to include in the dataframe. This
            may be a list of nuclide name strings (e.g., ['U-235', 'U-238']).
            The special string 'all' will include the cross sections for all
            nuclides in the spatial domain. The special string 'sum' will
            include the cross sections summed over all nuclides. Defaults
            to 'all'.
        moment : int or 'all'
            The scattering matrix moment to return. All moments will be
             returned if the moment is 'all' (default); otherwise, a specific
             moment will be returned.
        xs_type: {'macro', 'micro'}
            Return macro or micro cross section in units of cm^-1 or barns.
            Defaults to 'macro'.
        distribcell_paths : bool, optional
            Construct columns for distribcell tally filters (default is True).
            The geometric information in the Summary object is embedded into a
            Multi-index column with a geometric "path" to each distribcell
            instance.

        Returns
        -------
        pandas.DataFrame
            A Pandas DataFrame for the cross section data.

        Raises
        ------
        ValueError
            When this method is called before the multi-group cross section is
            computed from tally data.

        """

        df = super(ScatterMatrixXS, self).get_pandas_dataframe(
            groups, nuclides, xs_type, distribcell_paths)

        # Add a moment column to dataframe
        if self.legendre_order > 0:
            # Insert a column corresponding to the Legendre moments
            moments = ['P{}'.format(i) for i in range(self.legendre_order+1)]
            moments = np.tile(moments, df.shape[0] / len(moments))
            df['moment'] = moments

            # Place the moment column before the mean column
            mean_index = df.columns.get_loc('mean')
            columns = df.columns.tolist()
            df = df[columns[:mean_index] + ['moment'] + columns[mean_index:-1]]

        # Select rows corresponding to requested scattering moment
        if moment != 'all':
            cv.check_type('moment', moment, Integral)
            cv.check_greater_than('moment', moment, 0, equality=True)
            cv.check_less_than(
                'moment', moment, self.legendre_order, equality=True)
            df = df[df['moment'] == 'P{}'.format(moment)]

        return df

    def print_xs(self, subdomains='all', nuclides='all',
                 xs_type='macro', moment=0):
        """Prints a string representation for the multi-group cross section.

        Parameters
        ----------
        subdomains : Iterable of Integral or 'all'
            The subdomain IDs of the cross sections to include in the report.
            Defaults to 'all'.
        nuclides : Iterable of str or 'all' or 'sum'
            The nuclides of the cross-sections to include in the report. This
            may be a list of nuclide name strings (e.g., ['U-235', 'U-238']).
            The special string 'all' will report the cross sections for all
            nuclides in the spatial domain. The special string 'sum' will report
            the cross sections summed over all nuclides. Defaults to 'all'.
        xs_type: {'macro', 'micro'}
            Return the macro or micro cross section in units of cm^-1 or barns.
            Defaults to 'macro'.
        moment : int
            The scattering moment to print (default is 0)

        """

        # Construct a collection of the subdomains to report
        if not isinstance(subdomains, basestring):
            cv.check_iterable_type('subdomains', subdomains, Integral)
        elif self.domain_type == 'distribcell':
            subdomains = np.arange(self.num_subdomains, dtype=np.int)
        elif self.domain_type == 'mesh':
            xyz = map(lambda x: np.arange(1, x+1), self.domain.dimension)
            subdomains = list(itertools.product(*xyz))
        else:
            subdomains = [self.domain.id]

        # Construct a collection of the nuclides to report
        if self.by_nuclide:
            if nuclides == 'all':
                nuclides = self.get_all_nuclides()
            if nuclides == 'sum':
                nuclides = ['sum']
            else:
                cv.check_iterable_type('nuclides', nuclides, basestring)
        else:
            nuclides = ['sum']

        cv.check_value('xs_type', xs_type, ['macro', 'micro'])

        if self.correction != 'P0':
            rxn_type = '{0} (P{1})'.format(self.rxn_type, moment)
        else:
            rxn_type = self.rxn_type

        # Build header for string with type and domain info
        string = 'Multi-Group XS\n'
        string += '{0: <16}=\t{1}\n'.format('\tReaction Type', rxn_type)
        string += '{0: <16}=\t{1}\n'.format('\tDomain Type', self.domain_type)
        string += '{0: <16}=\t{1}\n'.format('\tDomain ID', self.domain.id)

        # Generate the header for an individual XS
        xs_header = '\tCross Sections [{0}]:'.format(self.get_units(xs_type))

        # If cross section data has not been computed, only print string header
        if self.tallies is None:
            print(string)
            return

        string += '{0: <16}\n'.format('\tEnergy Groups:')
        template = '{0: <12}Group {1} [{2: <10} - {3: <10}MeV]\n'

        # Loop over energy groups ranges
        for group in range(1, self.num_groups + 1):
            bounds = self.energy_groups.get_group_bounds(group)
            string += template.format('', group, bounds[0], bounds[1])

        # Loop over all subdomains
        for subdomain in subdomains:

            if self.domain_type == 'distribcell':
                string += \
                    '{0: <16}=\t{1}\n'.format('\tSubdomain', subdomain)

            # Loop over all Nuclides
            for nuclide in nuclides:

                # Build header for nuclide type
                if xs_type != 'sum':
                    string += '{0: <16}=\t{1}\n'.format('\tNuclide', nuclide)

                # Build header for cross section type
                string += '{0: <16}\n'.format(xs_header)
                template = '{0: <12}Group {1} -> Group {2}:\t\t'

                # Loop over incoming/outgoing energy groups ranges
                for in_group in range(1, self.num_groups + 1):
                    for out_group in range(1, self.num_groups + 1):
                        string += template.format('', in_group, out_group)
                        average = \
                            self.get_xs([in_group], [out_group],
                                        [subdomain], [nuclide], moment=moment,
                                        xs_type=xs_type, value='mean')
                        rel_err = \
                            self.get_xs([in_group], [out_group],
                                        [subdomain], [nuclide], moment=moment,
                                        xs_type=xs_type, value='rel_err')
                        average = average.flatten()[0]
                        rel_err = rel_err.flatten()[0] * 100.
                        string += '{:1.2e} +/- {:1.2e}%'.format(average,
                                                                rel_err)
                        string += '\n'
                    string += '\n'
                string += '\n'
            string += '\n'

        print(string)


class NuScatterMatrixXS(ScatterMatrixXS):
    """A scattering production matrix multi-group cross section for one or
    more Legendre moments.

    This class can be used for both OpenMC input generation and tally data
    post-processing to compute spatially-homogenized and energy-integrated
    multi-group cross sections for multi-group neutronics calculations. At a
    minimum, one needs to set the :attr:`NuScatterMatrixXS.energy_groups` and
    :attr:`NuScatterMatrixXS.domain` properties. Tallies for the flux and
    appropriate reaction rates over the specified domain are generated
    automatically via the :attr:`NuScatterMatrixXS.tallies` property, which can
    then be appended to a :class:`openmc.Tallies` instance.

    For post-processing, the :meth:`MGXS.load_from_statepoint` will pull in the
    necessary data to compute multi-group cross sections from a
    :class:`openmc.StatePoint` instance. The derived multi-group cross section
    can then be obtained from the :attr:`NuScatterMatrixXS.xs_tally` property.

    The calculation of the scattering-production matrix is the same as that for
    :class:`ScatterMatrixXS` except that the scattering multiplicity is
    accounted for.

    Parameters
    ----------
    domain : openmc.Material or openmc.Cell or openmc.Universe or openmc.Mesh
        The domain for spatial homogenization
    domain_type : {'material', 'cell', 'distribcell', 'universe', 'mesh'}
        The domain type for spatial homogenization
    groups : openmc.mgxs.EnergyGroups
        The energy group structure for energy condensation
    by_nuclide : bool
        If true, computes cross sections for each nuclide in domain
    name : str, optional
        Name of the multi-group cross section. Used as a label to identify
        tallies in OpenMC 'tallies.xml' file.

    Attributes
    ----------
    correction : 'P0' or None
        Apply the P0 correction to scattering matrices if set to 'P0'
    legendre_order : int
        The highest legendre moment in the scattering matrix (default is 0)
    name : str, optional
        Name of the multi-group cross section
    rxn_type : str
        Reaction type (e.g., 'total', 'nu-fission', etc.)
    by_nuclide : bool
        If true, computes cross sections for each nuclide in domain
    domain : Material or Cell or Universe or Mesh
        Domain for spatial homogenization
    domain_type : {'material', 'cell', 'distribcell', 'universe', 'mesh'}
        Domain type for spatial homogenization
    energy_groups : openmc.mgxs.EnergyGroups
        Energy group structure for energy condensation
    tally_trigger : openmc.Trigger
        An (optional) tally precision trigger given to each tally used to
        compute the cross section
    scores : list of str
        The scores in each tally used to compute the multi-group cross section
    filters : list of openmc.Filter
        The filters in each tally used to compute the multi-group cross section
    tally_keys : list of str
        The keys into the tallies dictionary for each tally used to compute
        the multi-group cross section
    estimator : {'tracklength', 'analog'}
        The tally estimator used to compute the multi-group cross section
    tallies : collections.OrderedDict
        OpenMC tallies needed to compute the multi-group cross section. The keys
        are strings listed in the :attr:`NuScatterMatrixXS.tally_keys` property
        and values are instances of :class:`openmc.Tally`.
    rxn_rate_tally : openmc.Tally
        Derived tally for the reaction rate tally used in the numerator to
        compute the multi-group cross section. This attribute is None
        unless the multi-group cross section has been computed.
    xs_tally : openmc.Tally
        Derived tally for the multi-group cross section. This attribute
        is None unless the multi-group cross section has been computed.
    num_subdomains : int
        The number of subdomains is unity for 'material', 'cell' and 'universe'
        domain types. This is equal to the number of cell instances
        for 'distribcell' domain types (it is equal to unity prior to loading
        tally data from a statepoint file).
    num_nuclides : int
        The number of nuclides for which the multi-group cross section is
        being tracked. This is unity if the by_nuclide attribute is False.
    nuclides : Iterable of str or 'sum'
        The optional user-specified nuclides for which to compute cross
        sections (e.g., 'U-238', 'O-16'). If by_nuclide is True but nuclides
        are not specified by the user, all nuclides in the spatial domain
        are included. This attribute is 'sum' if by_nuclide is false.
    sparse : bool
        Whether or not the MGXS' tallies use SciPy's LIL sparse matrix format
        for compressed data storage
    loaded_sp : bool
        Whether or not a statepoint file has been loaded with tally data
    derived : bool
        Whether or not the MGXS is merged from one or more other MGXS
    hdf5_key : str
        The key used to index multi-group cross sections in an HDF5 data store

    """

    def __init__(self, domain=None, domain_type=None,
                 groups=None, by_nuclide=False, name=''):
        super(NuScatterMatrixXS, self).__init__(domain, domain_type,
                                                groups, by_nuclide, name)
        self._rxn_type = 'nu-scatter'
        self._hdf5_key = 'nu-scatter matrix'


class MultiplicityMatrixXS(MatrixMGXS):
    r"""The scattering multiplicity matrix.

    This class can be used for both OpenMC input generation and tally data
    post-processing to compute spatially-homogenized and energy-integrated
    multi-group cross sections for multi-group neutronics calculations. At a
    minimum, one needs to set the :attr:`MultiplicityMatrixXS.energy_groups` and
    :attr:`MultiplicityMatrixXS.domain` properties. Tallies for the flux and
    appropriate reaction rates over the specified domain are generated
    automatically via the :attr:`MultiplicityMatrixXS.tallies` property, which
    can then be appended to a :class:`openmc.Tallies` instance.

    For post-processing, the :meth:`MGXS.load_from_statepoint` will pull in the
    necessary data to compute multi-group cross sections from a
    :class:`openmc.StatePoint` instance. The derived multi-group cross section
    can then be obtained from the :attr:`MultiplicityMatrixXS.xs_tally`
    property.

    For a spatial domain :math:`V`, incoming energy group
    :math:`[E_{g'},E_{g'-1}]`, and outgoing energy group :math:`[E_g,E_{g-1}]`,
    the multiplicity is calculated as:

    .. math::

       \langle \upsilon \sigma_{s,g'\rightarrow g} \phi \rangle &= \int_{r \in
       D} dr \int_{4\pi} d\Omega' \int_{E_{g'}}^{E_{g'-1}} dE' \int_{4\pi}
       d\Omega \int_{E_g}^{E_{g-1}} dE \; \sum_i \upsilon_i \sigma_i (r, E' \rightarrow
       E, \Omega' \cdot \Omega) \psi(r, E', \Omega') \\
       \langle \sigma_{s,g'\rightarrow g} \phi \rangle &= \int_{r \in
       D} dr \int_{4\pi} d\Omega' \int_{E_{g'}}^{E_{g'-1}} dE' \int_{4\pi}
       d\Omega \int_{E_g}^{E_{g-1}} dE \; \sum_i \upsilon_i \sigma_i (r, E' \rightarrow
       E, \Omega' \cdot \Omega) \psi(r, E', \Omega') \\
       \upsilon_{g'\rightarrow g} &= \frac{\langle \upsilon
       \sigma_{s,g'\rightarrow g} \rangle}{\langle \sigma_{s,g'\rightarrow g}
       \rangle}

    where :math:`\upsilon_i` is the multiplicity for the :math:`i`-th reaction.

    Parameters
    ----------
    domain : openmc.Material or openmc.Cell or openmc.Universe or openmc.Mesh
        The domain for spatial homogenization
    domain_type : {'material', 'cell', 'distribcell', 'universe', 'mesh'}
        The domain type for spatial homogenization
    groups : openmc.mgxs.EnergyGroups
        The energy group structure for energy condensation
    by_nuclide : bool
        If true, computes cross sections for each nuclide in domain
    name : str, optional
        Name of the multi-group cross section. Used as a label to identify
        tallies in OpenMC 'tallies.xml' file.

    Attributes
    ----------
    name : str, optional
        Name of the multi-group cross section
    rxn_type : str
        Reaction type (e.g., 'total', 'nu-fission', etc.)
    by_nuclide : bool
        If true, computes cross sections for each nuclide in domain
    domain : Material or Cell or Universe or Mesh
        Domain for spatial homogenization
    domain_type : {'material', 'cell', 'distribcell', 'universe', 'mesh'}
        Domain type for spatial homogenization
    energy_groups : openmc.mgxs.EnergyGroups
        Energy group structure for energy condensation
    tally_trigger : openmc.Trigger
        An (optional) tally precision trigger given to each tally used to
        compute the cross section
    scores : list of str
        The scores in each tally used to compute the multi-group cross section
    filters : list of openmc.Filter
        The filters in each tally used to compute the multi-group cross section
    tally_keys : list of str
        The keys into the tallies dictionary for each tally used to compute
        the multi-group cross section
    estimator : {'tracklength', 'analog'}
        The tally estimator used to compute the multi-group cross section
    tallies : collections.OrderedDict
        OpenMC tallies needed to compute the multi-group cross section. The keys
        are strings listed in the :attr:`MultiplicityMatrixXS.tally_keys`
        property and values are instances of :class:`openmc.Tally`.
    rxn_rate_tally : openmc.Tally
        Derived tally for the reaction rate tally used in the numerator to
        compute the multi-group cross section. This attribute is None
        unless the multi-group cross section has been computed.
    xs_tally : openmc.Tally
        Derived tally for the multi-group cross section. This attribute
        is None unless the multi-group cross section has been computed.
    num_subdomains : int
        The number of subdomains is unity for 'material', 'cell' and 'universe'
        domain types. This is equal to the number of cell instances
        for 'distribcell' domain types (it is equal to unity prior to loading
        tally data from a statepoint file).
    num_nuclides : int
        The number of nuclides for which the multi-group cross section is
        being tracked. This is unity if the by_nuclide attribute is False.
    nuclides : Iterable of str or 'sum'
        The optional user-specified nuclides for which to compute cross
        sections (e.g., 'U-238', 'O-16'). If by_nuclide is True but nuclides
        are not specified by the user, all nuclides in the spatial domain
        are included. This attribute is 'sum' if by_nuclide is false.
    sparse : bool
        Whether or not the MGXS' tallies use SciPy's LIL sparse matrix format
        for compressed data storage
    loaded_sp : bool
        Whether or not a statepoint file has been loaded with tally data
    derived : bool
        Whether or not the MGXS is merged from one or more other MGXS
    hdf5_key : str
        The key used to index multi-group cross sections in an HDF5 data store

    """

    def __init__(self, domain=None, domain_type=None,
                 groups=None, by_nuclide=False, name=''):
        super(MultiplicityMatrixXS, self).__init__(domain, domain_type, groups,
                                                   by_nuclide, name)
        self._rxn_type = 'multiplicity matrix'

    @property
    def scores(self):
        scores = ['nu-scatter', 'scatter']
        return scores

    @property
    def filters(self):
        # Create the non-domain specific Filters for the Tallies
        group_edges = self.energy_groups.group_edges
        energy = openmc.Filter('energy', group_edges)
        energyout = openmc.Filter('energyout', group_edges)

        return [[energy, energyout], [energy, energyout]]

    @property
    def rxn_rate_tally(self):
        if self._rxn_rate_tally is None:
            self._rxn_rate_tally = self.tallies['nu-scatter']
            self._rxn_rate_tally.sparse = self.sparse
        return self._rxn_rate_tally

    @property
    def xs_tally(self):

        if self._xs_tally is None:
            scatter = self.tallies['scatter']

            # Compute the multiplicity
            self._xs_tally = self.rxn_rate_tally / scatter
            super(MultiplicityMatrixXS, self)._compute_xs()

        return self._xs_tally


class NuFissionMatrixXS(MatrixMGXS):
    r"""A fission production matrix multi-group cross section.

    This class can be used for both OpenMC input generation and tally data
    post-processing to compute spatially-homogenized and energy-integrated
    multi-group cross sections for multi-group neutronics calculations. At a
    minimum, one needs to set the :attr:`NuFissionMatrixXS.energy_groups` and
    :attr:`NuFissionMatrixXS.domain` properties. Tallies for the flux and
    appropriate reaction rates over the specified domain are generated
    automatically via the :attr:`NuFissionMatrixXS.tallies` property, which can
    then be appended to a :class:`openmc.Tallies` instance.

    For post-processing, the :meth:`MGXS.load_from_statepoint` will pull in the
    necessary data to compute multi-group cross sections from a
    :class:`openmc.StatePoint` instance. The derived multi-group cross section
    can then be obtained from the :attr:`NuFissionMatrixXS.xs_tally` property.

    For a spatial domain :math:`V`, incoming energy group
    :math:`[E_{g'},E_{g'-1}]`, and outgoing energy group :math:`[E_g,E_{g-1}]`,
    the fission production is calculated as:

    .. math::

       \langle \nu\sigma_{f,g'\rightarrow g} \phi \rangle &= \int_{r \in V} dr
       \int_{4\pi} d\Omega' \int_{E_{g'}}^{E_{g'-1}} dE' \int_{E_g}^{E_{g-1}} dE
       \; \chi(E) \nu\sigma_f (r, E') \psi(r, E', \Omega')\\
       \langle \phi \rangle &= \int_{r \in V} dr \int_{4\pi} d\Omega
       \int_{E_g}^{E_{g-1}} dE \; \psi (r, E, \Omega) \\
       \nu\sigma_{f,g'\rightarrow g} &= \frac{\langle \nu\sigma_{f,g'\rightarrow
       g} \phi \rangle}{\langle \phi \rangle}

    Parameters
    ----------
    domain : openmc.Material or openmc.Cell or openmc.Universe or openmc.Mesh
        The domain for spatial homogenization
    domain_type : {'material', 'cell', 'distribcell', 'universe', 'mesh'}
        The domain type for spatial homogenization
    groups : openmc.mgxs.EnergyGroups
        The energy group structure for energy condensation
    by_nuclide : bool
        If true, computes cross sections for each nuclide in domain
    name : str, optional
        Name of the multi-group cross section. Used as a label to identify
        tallies in OpenMC 'tallies.xml' file.

    Attributes
    ----------
    name : str, optional
        Name of the multi-group cross section
    rxn_type : str
        Reaction type (e.g., 'total', 'nu-fission', etc.)
    by_nuclide : bool
        If true, computes cross sections for each nuclide in domain
    domain : Material or Cell or Universe or Mesh
        Domain for spatial homogenization
    domain_type : {'material', 'cell', 'distribcell', 'universe', 'mesh'}
        Domain type for spatial homogenization
    energy_groups : openmc.mgxs.EnergyGroups
        Energy group structure for energy condensation
    tally_trigger : openmc.Trigger
        An (optional) tally precision trigger given to each tally used to
        compute the cross section
    scores : list of str
        The scores in each tally used to compute the multi-group cross section
    filters : list of openmc.Filter
        The filters in each tally used to compute the multi-group cross section
    tally_keys : list of str
        The keys into the tallies dictionary for each tally used to compute
        the multi-group cross section
    estimator : {'tracklength', 'analog'}
        The tally estimator used to compute the multi-group cross section
    tallies : collections.OrderedDict
        OpenMC tallies needed to compute the multi-group cross section. The keys
        are strings listed in the :attr:`NuFissionMatrixXS.tally_keys`
        property and values are instances of :class:`openmc.Tally`.
    rxn_rate_tally : openmc.Tally
        Derived tally for the reaction rate tally used in the numerator to
        compute the multi-group cross section. This attribute is None
        unless the multi-group cross section has been computed.
    xs_tally : openmc.Tally
        Derived tally for the multi-group cross section. This attribute
        is None unless the multi-group cross section has been computed.
    num_subdomains : int
        The number of subdomains is unity for 'material', 'cell' and 'universe'
        domain types. This is equal to the number of cell instances
        for 'distribcell' domain types (it is equal to unity prior to loading
        tally data from a statepoint file).
    num_nuclides : int
        The number of nuclides for which the multi-group cross section is
        being tracked. This is unity if the by_nuclide attribute is False.
    nuclides : Iterable of str or 'sum'
        The optional user-specified nuclides for which to compute cross
        sections (e.g., 'U-238', 'O-16'). If by_nuclide is True but nuclides
        are not specified by the user, all nuclides in the spatial domain
        are included. This attribute is 'sum' if by_nuclide is false.
    sparse : bool
        Whether or not the MGXS' tallies use SciPy's LIL sparse matrix format
        for compressed data storage
    loaded_sp : bool
        Whether or not a statepoint file has been loaded with tally data
    derived : bool
        Whether or not the MGXS is merged from one or more other MGXS
    hdf5_key : str
        The key used to index multi-group cross sections in an HDF5 data store

    """

    def __init__(self, domain=None, domain_type=None,
                 groups=None, by_nuclide=False, name=''):
        super(NuFissionMatrixXS, self).__init__(domain, domain_type,
                                                groups, by_nuclide, name)
        self._rxn_type = 'nu-fission'
        self._hdf5_key = 'nu-fission matrix'


class Chi(MGXS):
    r"""The fission spectrum.

    This class can be used for both OpenMC input generation and tally data
    post-processing to compute spatially-homogenized and energy-integrated
    multi-group cross sections for multi-group neutronics calculations. At a
    minimum, one needs to set the :attr:`Chi.energy_groups` and
    :attr:`Chi.domain` properties. Tallies for the flux and appropriate reaction
    rates over the specified domain are generated automatically via the
    :attr:`Chi.tallies` property, which can then be appended to a
    :class:`openmc.Tallies` instance.

    For post-processing, the :meth:`MGXS.load_from_statepoint` will pull in the
    necessary data to compute multi-group cross sections from a
    :class:`openmc.StatePoint` instance. The derived multi-group cross section
    can then be obtained from the :attr:`Chi.xs_tally` property.

    For a spatial domain :math:`V` and energy group :math:`[E_g,E_{g-1}]`, the
    fission spectrum is calculated as:

    .. math::

       \langle \nu\sigma_{f,\rightarrow g} \phi \rangle &= \int_{r \in V} dr
       \int_{4\pi} d\Omega' \int_0^\infty dE' \int_{E_g}^{E_{g-1}} dE \; \chi(E)
       \nu\sigma_f (r, E') \psi(r, E', \Omega')\\
       \langle \nu\sigma_f \phi \rangle &= \int_{r \in V} dr \int_{4\pi}
       d\Omega' \int_0^\infty dE' \int_0^\infty dE \; \chi(E) \nu\sigma_f (r,
       E') \psi(r, E', \Omega') \\
       \chi_g &= \frac{\langle \nu\sigma_{f,\rightarrow g} \phi \rangle}{\langle
       \nu\sigma_f \phi \rangle}

    Parameters
    ----------
    domain : openmc.Material or openmc.Cell or openmc.Universe or openmc.Mesh
        The domain for spatial homogenization
    domain_type : {'material', 'cell', 'distribcell', 'universe', 'mesh'}
        The domain type for spatial homogenization
    groups : openmc.mgxs.EnergyGroups
        The energy group structure for energy condensation
    by_nuclide : bool
        If true, computes cross sections for each nuclide in domain
    name : str, optional
        Name of the multi-group cross section. Used as a label to identify
        tallies in OpenMC 'tallies.xml' file.

    Attributes
    ----------
    name : str, optional
        Name of the multi-group cross section
    rxn_type : str
        Reaction type (e.g., 'total', 'nu-fission', etc.)
    by_nuclide : bool
        If true, computes cross sections for each nuclide in domain
    domain : Material or Cell or Universe or Mesh
        Domain for spatial homogenization
    domain_type : {'material', 'cell', 'distribcell', 'universe', 'mesh'}
        Domain type for spatial homogenization
    energy_groups : openmc.mgxs.EnergyGroups
        Energy group structure for energy condensation
    tally_trigger : openmc.Trigger
        An (optional) tally precision trigger given to each tally used to
        compute the cross section
    scores : list of str
        The scores in each tally used to compute the multi-group cross section
    filters : list of openmc.Filter
        The filters in each tally used to compute the multi-group cross section
    tally_keys : list of str
        The keys into the tallies dictionary for each tally used to compute
        the multi-group cross section
    estimator : {'tracklength', 'analog'}
        The tally estimator used to compute the multi-group cross section
    tallies : collections.OrderedDict
        OpenMC tallies needed to compute the multi-group cross section. The keys
        are strings listed in the :attr:`Chi.tally_keys` property and values are
        instances of :class:`openmc.Tally`.
    rxn_rate_tally : openmc.Tally
        Derived tally for the reaction rate tally used in the numerator to
        compute the multi-group cross section. This attribute is None
        unless the multi-group cross section has been computed.
    xs_tally : openmc.Tally
        Derived tally for the multi-group cross section. This attribute
        is None unless the multi-group cross section has been computed.
    num_subdomains : int
        The number of subdomains is unity for 'material', 'cell' and 'universe'
        domain types. This is equal to the number of cell instances
        for 'distribcell' domain types (it is equal to unity prior to loading
        tally data from a statepoint file).
    num_nuclides : int
        The number of nuclides for which the multi-group cross section is
        being tracked. This is unity if the by_nuclide attribute is False.
    nuclides : Iterable of str or 'sum'
        The optional user-specified nuclides for which to compute cross
        sections (e.g., 'U-238', 'O-16'). If by_nuclide is True but nuclides
        are not specified by the user, all nuclides in the spatial domain
        are included. This attribute is 'sum' if by_nuclide is false.
    sparse : bool
        Whether or not the MGXS' tallies use SciPy's LIL sparse matrix format
        for compressed data storage
    loaded_sp : bool
        Whether or not a statepoint file has been loaded with tally data
    derived : bool
        Whether or not the MGXS is merged from one or more other MGXS
    hdf5_key : str
        The key used to index multi-group cross sections in an HDF5 data store

    """

    def __init__(self, domain=None, domain_type=None,
                 groups=None, by_nuclide=False, name=''):
        super(Chi, self).__init__(domain, domain_type, groups, by_nuclide, name)
        self._rxn_type = 'chi'

    @property
    def scores(self):
        return ['nu-fission', 'nu-fission']

    @property
    def filters(self):
        # Create the non-domain specific Filters for the Tallies
        group_edges = self.energy_groups.group_edges
        energyout = openmc.Filter('energyout', group_edges)
        energyin = openmc.Filter('energy', [group_edges[0], group_edges[-1]])
        return [[energyin], [energyout]]

    @property
    def tally_keys(self):
        return ['nu-fission-in', 'nu-fission-out']

    @property
    def estimator(self):
        return 'analog'

    @property
    def rxn_rate_tally(self):
        if self._rxn_rate_tally is None:
            self._rxn_rate_tally = self.tallies['nu-fission-out']
            self._rxn_rate_tally.sparse = self.sparse
        return self._rxn_rate_tally

    @property
    def xs_tally(self):

        if self._xs_tally is None:
            nu_fission_in = self.tallies['nu-fission-in']

            # Remove coarse energy filter to keep it out of tally arithmetic
            energy_filter = nu_fission_in.find_filter('energy')
            nu_fission_in.remove_filter(energy_filter)

            # Compute chi
            self._xs_tally = self.rxn_rate_tally / nu_fission_in
            super(Chi, self)._compute_xs()

            # Add the coarse energy filter back to the nu-fission tally
            nu_fission_in.filters.append(energy_filter)

        return self._xs_tally

    def get_slice(self, nuclides=[], groups=[]):
        """Build a sliced Chi for the specified nuclides and energy groups.

        This method constructs a new MGXS to encapsulate a subset of the data
        represented by this MGXS. The subset of data to include in the tally
        slice is determined by the nuclides and energy groups specified in
        the input parameters.

        Parameters
        ----------
        nuclides : list of str
            A list of nuclide name strings
            (e.g., ['U-235', 'U-238']; default is [])
        groups : list of Integral
            A list of energy group indices starting at 1 for the high energies
            (e.g., [1, 2, 3]; default is [])

        Returns
        -------
        openmc.mgxs.MGXS
            A new MGXS which encapsulates the subset of data requested
            for the nuclide(s) and/or energy group(s) requested in the
            parameters.

        """

        # Temporarily remove energy filter from nu-fission-in since its
        # group structure will work in super MGXS.get_slice(...) method
        nu_fission_in = self.tallies['nu-fission-in']
        energy_filter = nu_fission_in.find_filter('energy')
        nu_fission_in.remove_filter(energy_filter)

        # Call super class method and null out derived tallies
        slice_xs = super(Chi, self).get_slice(nuclides, groups)
        slice_xs._rxn_rate_tally = None
        slice_xs._xs_tally = None

        # Slice energy groups if needed
        if len(groups) != 0:
            filter_bins = []
            for group in groups:
                group_bounds = self.energy_groups.get_group_bounds(group)
                filter_bins.append(group_bounds)
            filter_bins = [tuple(filter_bins)]

            # Slice nu-fission-out tally along energyout filter
            nu_fission_out = slice_xs.tallies['nu-fission-out']
            tally_slice = nu_fission_out.get_slice(filters=['energyout'],
                                                   filter_bins=filter_bins)
            slice_xs._tallies['nu-fission-out'] = tally_slice

        # Add energy filter back to nu-fission-in tallies
        self.tallies['nu-fission-in'].add_filter(energy_filter)
        slice_xs._tallies['nu-fission-in'].add_filter(energy_filter)

        slice_xs.sparse = self.sparse
        return slice_xs

    def merge(self, other):
        """Merge another Chi with this one

        If results have been loaded from a statepoint, then Chi are only
        mergeable along one and only one of energy groups or nuclides.

        Parameters
        ----------
        other : openmc.mgxs.MGXS
            MGXS to merge with this one

        Returns
        -------
        merged_mgxs : openmc.mgxs.MGXS
            Merged MGXS
        """

        if not self.can_merge(other):
            raise ValueError('Unable to merge a Chi MGXS')

        # Create deep copy of tally to return as merged tally
        merged_mgxs = copy.deepcopy(self)
        merged_mgxs._derived = True
        merged_mgxs._rxn_rate_tally = None
        merged_mgxs._xs_tally = None

        # Merge energy groups
        if self.energy_groups != other.energy_groups:
            merged_groups = self.energy_groups.merge(other.energy_groups)
            merged_mgxs.energy_groups = merged_groups

        # Merge nuclides
        if self.nuclides != other.nuclides:

            # The nuclides must be mutually exclusive
            for nuclide in self.nuclides:
                if nuclide in other.nuclides:
                    msg = 'Unable to merge a Chi MGXS with shared nuclides'
                    raise ValueError(msg)

            # Concatenate lists of nuclides for the merged MGXS
            merged_mgxs.nuclides = self.nuclides + other.nuclides

        # Merge tallies
        for tally_key in self.tallies:
            merged_tally = self.tallies[tally_key].merge(other.tallies[tally_key])
            merged_mgxs.tallies[tally_key] = merged_tally

        return merged_mgxs

    def get_xs(self, groups='all', subdomains='all', nuclides='all',
               xs_type='macro', order_groups='increasing',
               value='mean', **kwargs):
        """Returns an array of the fission spectrum.

        This method constructs a 2D NumPy array for the requested multi-group
        cross section data data for one or more energy groups and subdomains.

        Parameters
        ----------
        groups : Iterable of Integral or 'all'
            Energy groups of interest. Defaults to 'all'.
        subdomains : Iterable of Integral or 'all'
            Subdomain IDs of interest. Defaults to 'all'.
        nuclides : Iterable of str or 'all' or 'sum'
            A list of nuclide name strings (e.g., ['U-235', 'U-238']). The
            special string 'all' will return the cross sections for all nuclides
            in the spatial domain. The special string 'sum' will return the
            cross section summed over all nuclides. Defaults to 'all'.
        xs_type: {'macro', 'micro'}
            This parameter is not relevant for chi but is included here to
            mirror the parent MGXS.get_xs(...) class method
        order_groups: {'increasing', 'decreasing'}
            Return the cross section indexed according to increasing or
            decreasing energy groups (decreasing or increasing energies).
            Defaults to 'increasing'.
        value : {'mean', 'std_dev', 'rel_err'}
            A string for the type of value to return. Defaults to 'mean'.

        Returns
        -------
        numpy.ndarray
            A NumPy array of the multi-group cross section indexed in the order
            each group, subdomain and nuclide is listed in the parameters.

        Raises
        ------
        ValueError
            When this method is called before the multi-group cross section is
            computed from tally data.

        """

        cv.check_value('value', value, ['mean', 'std_dev', 'rel_err'])
        cv.check_value('xs_type', xs_type, ['macro', 'micro'])

        filters = []
        filter_bins = []

        # Construct a collection of the domain filter bins
        if not isinstance(subdomains, basestring):
            cv.check_iterable_type('subdomains', subdomains, Integral, max_depth=3)
            for subdomain in subdomains:
                filters.append(self.domain_type)
                filter_bins.append((subdomain,))

        # Construct list of energy group bounds tuples for all requested groups
        if not isinstance(groups, basestring):
            cv.check_iterable_type('groups', groups, Integral)
            for group in groups:
                filters.append('energyout')
                filter_bins.append((self.energy_groups.get_group_bounds(group),))

        # If chi was computed for each nuclide in the domain
        if self.by_nuclide:

            # Get the sum as the fission source weighted average chi for all
            # nuclides in the domain
            if nuclides == 'sum' or nuclides == ['sum']:

                # Retrieve the fission production tallies
                nu_fission_in = self.tallies['nu-fission-in']
                nu_fission_out = self.tallies['nu-fission-out']

                # Sum out all nuclides
                nuclides = self.get_all_nuclides()
                nu_fission_in = nu_fission_in.summation(nuclides=nuclides)
                nu_fission_out = nu_fission_out.summation(nuclides=nuclides)

                # Remove coarse energy filter to keep it out of tally arithmetic
                energy_filter = nu_fission_in.find_filter('energy')
                nu_fission_in.remove_filter(energy_filter)

                # Compute chi and store it as the xs_tally attribute so we can
                # use the generic get_xs(...) method
                xs_tally = nu_fission_out / nu_fission_in

                # Add the coarse energy filter back to the nu-fission tally
                nu_fission_in.filters.append(energy_filter)

                xs = xs_tally.get_values(filters=filters,
                                         filter_bins=filter_bins, value=value)

            # Get chi for all nuclides in the domain
            elif nuclides == 'all':
                nuclides = self.get_all_nuclides()
                xs = self.xs_tally.get_values(filters=filters,
                                              filter_bins=filter_bins,
                                              nuclides=nuclides, value=value)

            # Get chi for user-specified nuclides in the domain
            else:
                cv.check_iterable_type('nuclides', nuclides, basestring)
                xs = self.xs_tally.get_values(filters=filters,
                                              filter_bins=filter_bins,
                                              nuclides=nuclides, value=value)

        # If chi was computed as an average of nuclides in the domain
        else:
            xs = self.xs_tally.get_values(filters=filters,
                                          filter_bins=filter_bins, value=value)

        # Reverse data if user requested increasing energy groups since
        # tally data is stored in order of increasing energies
        if order_groups == 'increasing':

            # Reshape tally data array with separate axes for domain and energy
            if groups == 'all':
                num_groups = self.num_groups
            else:
                num_groups = len(groups)
            num_subdomains = int(xs.shape[0] / num_groups)
            new_shape = (num_subdomains, num_groups) + xs.shape[1:]
            xs = np.reshape(xs, new_shape)

            # Reverse energies to align with increasing energy groups
            xs = xs[:, ::-1, :]

            # Eliminate trivial dimensions
            xs = np.squeeze(xs)
            xs = np.atleast_1d(xs)

        xs = np.nan_to_num(xs)
        return xs

    def get_pandas_dataframe(self, groups='all', nuclides='all',
                             xs_type='macro', distribcell_paths=False):
        """Build a Pandas DataFrame for the MGXS data.

        This method leverages :meth:`openmc.Tally.get_pandas_dataframe`, but
        renames the columns with terminology appropriate for cross section data.

        Parameters
        ----------
        groups : Iterable of Integral or 'all'
            Energy groups of interest. Defaults to 'all'.
        nuclides : Iterable of str or 'all' or 'sum'
            The nuclides of the cross-sections to include in the dataframe. This
            may be a list of nuclide name strings (e.g., ['U-235', 'U-238']).
            The special string 'all' will include the cross sections for all
            nuclides in the spatial domain. The special string 'sum' will
            include the cross sections summed over all nuclides. Defaults to
            'all'.
        xs_type: {'macro', 'micro'}
            Return macro or micro cross section in units of cm^-1 or barns.
            Defaults to 'macro'.
        distribcell_paths : bool, optional
            Construct columns for distribcell tally filters (default is True).
            The geometric information in the Summary object is embedded into
            a Multi-index column with a geometric "path" to each distribcell
            instance.

        Returns
        -------
        pandas.DataFrame
            A Pandas DataFrame for the cross section data.

        Raises
        ------
        ValueError
            When this method is called before the multi-group cross section is
            computed from tally data.

        """

        # Build the dataframe using the parent class method
        df = super(Chi, self).get_pandas_dataframe(
            groups, nuclides, xs_type, distribcell_paths=distribcell_paths)

        # If user requested micro cross sections, multiply by the atom
        # densities to cancel out division made by the parent class method
        if xs_type == 'micro':
            if self.by_nuclide:
                densities = self.get_nuclide_densities(nuclides)
            else:
                densities = self.get_nuclide_densities('sum')
            tile_factor = df.shape[0] / len(densities)
            df['mean'] *= np.tile(densities, tile_factor)
            df['std. dev.'] *= np.tile(densities, tile_factor)

        return df

    def get_units(self, xs_type='macro'):
        """Returns the units of Chi.

        This method returns the units of Chi, which is "%" for both macro
        and micro xs types.

        Parameters
        ----------
        xs_type: {'macro', 'micro'}
            Return the macro or micro cross section units.
            Defaults to 'macro'.

        Returns
        -------
        str
            A string representing the units of Chi.

        """

        cv.check_value('xs_type', xs_type, ['macro', 'micro'])

        # Chi has the same units (%) for both macro and micro
        return '%'


class ChiPrompt(Chi):
    r"""The prompt fission spectrum.

    This class can be used for both OpenMC input generation and tally data
    post-processing to compute spatially-homogenized and energy-integrated
    multi-group cross sections for multi-group neutronics calculations. At a
    minimum, one needs to set the :attr:`ChiPrompt.energy_groups` and
    :attr:`ChiPrompt.domain` properties. Tallies for the flux and appropriate
    reaction rates over the specified domain are generated automatically via the
    :attr:`ChiPrompt.tallies` property, which can then be appended to a
    :class:`openmc.Tallies` instance.

    For post-processing, the :meth:`MGXS.load_from_statepoint` will pull in the
    necessary data to compute multi-group cross sections from a
    :class:`openmc.StatePoint` instance. The derived multi-group cross section
    can then be obtained from the :attr:`ChiPrompt.xs_tally` property.

    For a spatial domain :math:`V` and energy group :math:`[E_g,E_{g-1}]`, the
    fission spectrum is calculated as:

    .. math::

       \langle \nu\sigma_{f,\rightarrow g}^p \phi \rangle &= \int_{r \in V} dr
       \int_{4\pi} d\Omega' \int_0^\infty dE' \int_{E_g}^{E_{g-1}} dE \; \chi(E)
       \nu\sigma_f^p (r, E') \psi(r, E', \Omega')\\
       \langle \nu\sigma_f^p \phi \rangle &= \int_{r \in V} dr \int_{4\pi}
       d\Omega' \int_0^\infty dE' \int_0^\infty dE \; \chi(E) \nu\sigma_f^p (r,
       E') \psi(r, E', \Omega') \\
       \chi_g^p &= \frac{\langle \nu\sigma_{f,\rightarrow g}^p \phi \rangle}{\langle
       \nu\sigma_f^p \phi \rangle}

    Parameters
    ----------
    domain : openmc.Material or openmc.Cell or openmc.Universe or openmc.Mesh
        The domain for spatial homogenization
    domain_type : {'material', 'cell', 'distribcell', 'universe', 'mesh'}
        The domain type for spatial homogenization
    groups : openmc.mgxs.EnergyGroups
        The energy group structure for energy condensation
    by_nuclide : bool
        If true, computes cross sections for each nuclide in domain
    name : str, optional
        Name of the multi-group cross section. Used as a label to identify
        tallies in OpenMC 'tallies.xml' file.

    Attributes
    ----------
    name : str, optional
        Name of the multi-group cross section
    rxn_type : str
        Reaction type (e.g., 'total', 'nu-fission', etc.)
    by_nuclide : bool
        If true, computes cross sections for each nuclide in domain
    domain : Material or Cell or Universe or Mesh
        Domain for spatial homogenization
    domain_type : {'material', 'cell', 'distribcell', 'universe', 'mesh'}
        Domain type for spatial homogenization
    energy_groups : openmc.mgxs.EnergyGroups
        Energy group structure for energy condensation
    tally_trigger : openmc.Trigger
        An (optional) tally precision trigger given to each tally used to
        compute the cross section
    scores : list of str
        The scores in each tally used to compute the multi-group cross section
    filters : list of openmc.Filter
        The filters in each tally used to compute the multi-group cross section
    tally_keys : list of str
        The keys into the tallies dictionary for each tally used to compute
        the multi-group cross section
    estimator : {'tracklength', 'analog'}
        The tally estimator used to compute the multi-group cross section
    tallies : collections.OrderedDict
        OpenMC tallies needed to compute the multi-group cross section. The keys
        are strings listed in the :attr:`ChiPrompt.tally_keys` property and
        values are instances of :class:`openmc.Tally`.
    rxn_rate_tally : openmc.Tally
        Derived tally for the reaction rate tally used in the numerator to
        compute the multi-group cross section. This attribute is None
        unless the multi-group cross section has been computed.
    xs_tally : openmc.Tally
        Derived tally for the multi-group cross section. This attribute
        is None unless the multi-group cross section has been computed.
    num_subdomains : int
        The number of subdomains is unity for 'material', 'cell' and 'universe'
        domain types. This is equal to the number of cell instances
        for 'distribcell' domain types (it is equal to unity prior to loading
        tally data from a statepoint file).
    num_nuclides : int
        The number of nuclides for which the multi-group cross section is
        being tracked. This is unity if the by_nuclide attribute is False.
    nuclides : Iterable of str or 'sum'
        The optional user-specified nuclides for which to compute cross
        sections (e.g., 'U-238', 'O-16'). If by_nuclide is True but nuclides
        are not specified by the user, all nuclides in the spatial domain
        are included. This attribute is 'sum' if by_nuclide is false.
    sparse : bool
        Whether or not the MGXS' tallies use SciPy's LIL sparse matrix format
        for compressed data storage
    loaded_sp : bool
        Whether or not a statepoint file has been loaded with tally data
    derived : bool
        Whether or not the MGXS is merged from one or more other MGXS
    hdf5_key : str
        The key used to index multi-group cross sections in an HDF5 data store

    """

    def __init__(self, domain=None, domain_type=None,
                 groups=None, by_nuclide=False, name=''):
        super(ChiPrompt, self).__init__(domain, domain_type, groups, by_nuclide, name)
        self._rxn_type = 'chi-prompt'

    @property
    def scores(self):
        return ['prompt-nu-fission', 'prompt-nu-fission']


class Velocity(MGXS):
    r"""A velocity multi-group cross section.

    This class can be used for both OpenMC input generation and tally data
    post-processing to compute spatially-homogenized and energy-integrated
    multi-group neutron velocities for multi-group neutronics calculations.
    The units of velocity are centimeters per second. At a minimum, one needs to
    set the :attr:`Velocity.energy_groups` and :attr:`Velocity.domain`
    properties. Tallies for the flux and appropriate reaction rates over the
    specified domain are generated automatically via the
    :attr:`Velocity.tallies` property, which can then be appended to a
    :class:`openmc.Tallies` instance.

    For post-processing, the :meth:`MGXS.load_from_statepoint` will pull in the
    necessary data to compute multi-group cross sections from a
    :class:`openmc.StatePoint` instance. The derived multi-group cross section
    can then be obtained from the :attr:`Velocity.xs_tally` property.

    For a spatial domain :math:`V` and energy group :math:`[E_g,E_{g-1}]`, the
    neutron velocities are calculated by tallying the flux-weighted inverse
    velocity and the flux. The velocity is then the inverse of the flux-weighted
    inverse velocity divided by the flux. This equates to dividing the
    spatially-homogenized and energy-integrated flux by the inverse velocity:

    .. math::

       \frac{\int_{r \in V} dr \int_{4\pi} d\Omega \int_{E_g}^{E_{g-1}} dE \;
        \psi (r, E, \Omega)}{\int_{r \in V} dr \int_{4\pi}
       d\Omega \int_{E_g}^{E_{g-1}} dE \; \frac{\psi (r, E, \Omega)}{v (r, E)}}.

    Parameters
    ----------
    domain : openmc.Material or openmc.Cell or openmc.Universe or openmc.Mesh
        The domain for spatial homogenization
    domain_type : {'material', 'cell', 'distribcell', 'universe', 'mesh'}
        The domain type for spatial homogenization
    groups : openmc.mgxs.EnergyGroups
        The energy group structure for energy condensation
    by_nuclide : bool
        If true, computes cross sections for each nuclide in domain
    name : str, optional
        Name of the multi-group cross section. Used as a label to identify
        tallies in OpenMC 'tallies.xml' file.

    Attributes
    ----------
    name : str, optional
        Name of the multi-group cross section
    rxn_type : str
        Reaction type (e.g., 'total', 'nu-fission', etc.)
    by_nuclide : bool
        If true, computes cross sections for each nuclide in domain
    domain : Material or Cell or Universe or Mesh
        Domain for spatial homogenization
    domain_type : {'material', 'cell', 'distribcell', 'universe', 'mesh'}
        Domain type for spatial homogenization
    energy_groups : openmc.mgxs.EnergyGroups
        Energy group structure for energy condensation
    tally_trigger : openmc.Trigger
        An (optional) tally precision trigger given to each tally used to
        compute the cross section
    scores : list of str
        The scores in each tally used to compute the multi-group cross section
    filters : list of openmc.Filter
        The filters in each tally used to compute the multi-group cross section
    tally_keys : list of str
        The keys into the tallies dictionary for each tally used to compute
        the multi-group cross section
    estimator : {'tracklength', 'analog'}
        The tally estimator used to compute the multi-group cross section
    tallies : collections.OrderedDict
        OpenMC tallies needed to compute the multi-group cross section. The keys
        are strings listed in the :attr:`Velocity.tally_keys` property and
        values are instances of :class:`openmc.Tally`.
    rxn_rate_tally : openmc.Tally
        Derived tally for the reaction rate tally used in the numerator to
        compute the multi-group cross section. This attribute is None
        unless the multi-group cross section has been computed.
    xs_tally : openmc.Tally
        Derived tally for the multi-group cross section. This attribute
        is None unless the multi-group cross section has been computed.
    num_subdomains : int
        The number of subdomains is unity for 'material', 'cell' and 'universe'
        domain types. This is equal to the number of cell instances
        for 'distribcell' domain types (it is equal to unity prior to loading
        tally data from a statepoint file).
    num_nuclides : int
        The number of nuclides for which the multi-group cross section is
        being tracked. This is unity if the by_nuclide attribute is False.
    nuclides : Iterable of str or 'sum'
        The optional user-specified nuclides for which to compute cross
        sections (e.g., 'U-238', 'O-16'). If by_nuclide is True but nuclides
        are not specified by the user, all nuclides in the spatial domain
        are included. This attribute is 'sum' if by_nuclide is false.
    sparse : bool
        Whether or not the MGXS' tallies use SciPy's LIL sparse matrix format
        for compressed data storage
    loaded_sp : bool
        Whether or not a statepoint file has been loaded with tally data
    derived : bool
        Whether or not the MGXS is merged from one or more other MGXS
    hdf5_key : str
        The key used to index multi-group cross sections in an HDF5 data store

    """

    def __init__(self, domain=None, domain_type=None,
                 groups=None, by_nuclide=False, name=''):
        super(Velocity, self).__init__(domain, domain_type,
                                              groups, by_nuclide, name)
        self._rxn_type = 'velocity'

    @property
    def scores(self):
        return ['inverse-velocity', 'flux']

    @property
    def rxn_rate_tally(self):
        if self._rxn_rate_tally is None:
            self._rxn_rate_tally = self.tallies['flux']
            self._rxn_rate_tally.sparse = self.sparse
        return self._rxn_rate_tally

    @property
    def xs_tally(self):

        if self._xs_tally is None:
            inverse_velocity = self.tallies['inverse-velocity']

            # Compute the velocity
            self._xs_tally = self.rxn_rate_tally / inverse_velocity
            super(Velocity, self)._compute_xs()

        return self._xs_tally

    def get_units(self, xs_type='macro'):
        """Returns the units of Velocity.

        This method returns the units of a Velocity based on a desired xs_type.

        Parameters
        ----------
        xs_type: {'macro', 'micro'}
            Return the macro or micro cross section units.
            Defaults to 'macro'.

        Returns
        -------
        str
            A string representing the units of the Velocity.

        """

<<<<<<< HEAD
        # Construct a collection of the subdomains to report
        if not isinstance(subdomains, basestring):
            cv.check_iterable_type('subdomains', subdomains, Integral)
        elif self.domain_type == 'distribcell':
            subdomains = np.arange(self.num_subdomains, dtype=np.int)
        elif self.domain_type == 'mesh':
            xyz = map(lambda x: np.arange(1, x+1), self.domain.dimension)
            subdomains = list(itertools.product(*xyz))
        else:
            subdomains = [self.domain.id]
=======
        cv.check_value('xs_type', xs_type, ['macro', 'micro'])
>>>>>>> 27b70026

        if xs_type == 'macro':
            return 'cm/second'
        else:
            raise ValueError('Unable to return the units of Velocity for '
                             'xs_type other than "macro"')


class PromptNuFissionXS(MGXS):
    r"""A prompt fission neutron production multi-group cross section.

    This class can be used for both OpenMC input generation and tally data
    post-processing to compute spatially-homogenized and energy-integrated
    multi-group cross sections for multi-group neutronics calculations. At a
    minimum, one needs to set the :attr:`PromptNuFissionXS.energy_groups` and
    :attr:`PromptNuFissionXS.domain` properties. Tallies for the flux and
    appropriate reaction rates over the specified domain are generated
    automatically via the :attr:`PromptNuFissionXS.tallies` property, which can
    then be appended to a :class:`openmc.Tallies` instance.

    For post-processing, the :meth:`MGXS.load_from_statepoint` will pull in the
    necessary data to compute multi-group cross sections from a
    :class:`openmc.StatePoint` instance. The derived multi-group cross section
    can then be obtained from the :attr:`PromptNuFissionXS.xs_tally` property.

    For a spatial domain :math:`V` and energy group :math:`[E_g,E_{g-1}]`, the
    fission spectrum is calculated as:

    .. math::

       \frac{\int_{r \in V} dr \int_{4\pi} d\Omega \int_{E_g}^{E_{g-1}} dE \;
       \nu\sigma_f^p (r, E) \psi (r, E, \Omega)}{\int_{r \in V} dr \int_{4\pi}
       d\Omega \int_{E_g}^{E_{g-1}} dE \; \psi (r, E, \Omega)}.

    Parameters
    ----------
    domain : openmc.Material or openmc.Cell or openmc.Universe or openmc.Mesh
        The domain for spatial homogenization
    domain_type : {'material', 'cell', 'distribcell', 'universe', 'mesh'}
        The domain type for spatial homogenization
    groups : openmc.mgxs.EnergyGroups
        The energy group structure for energy condensation
    by_nuclide : bool
        If true, computes cross sections for each nuclide in domain
    name : str, optional
        Name of the multi-group cross section. Used as a label to identify
        tallies in OpenMC 'tallies.xml' file.

    Attributes
    ----------
    name : str, optional
        Name of the multi-group cross section
    rxn_type : str
        Reaction type (e.g., 'total', 'nu-fission', etc.)
    by_nuclide : bool
        If true, computes cross sections for each nuclide in domain
    domain : Material or Cell or Universe or Mesh
        Domain for spatial homogenization
    domain_type : {'material', 'cell', 'distribcell', 'universe', 'mesh'}
        Domain type for spatial homogenization
    energy_groups : openmc.mgxs.EnergyGroups
        Energy group structure for energy condensation
    tally_trigger : openmc.Trigger
        An (optional) tally precision trigger given to each tally used to
        compute the cross section
    scores : list of str
        The scores in each tally used to compute the multi-group cross section
    filters : list of openmc.Filter
        The filters in each tally used to compute the multi-group cross section
    tally_keys : list of str
        The keys into the tallies dictionary for each tally used to compute
        the multi-group cross section
    estimator : {'tracklength', 'analog'}
        The tally estimator used to compute the multi-group cross section
    tallies : collections.OrderedDict
        OpenMC tallies needed to compute the multi-group cross section. The keys
        are strings listed in the :attr:`PromptNuFissionXS.tally_keys` property
        and values are instances of :class:`openmc.Tally`.
    rxn_rate_tally : openmc.Tally
        Derived tally for the reaction rate tally used in the numerator to
        compute the multi-group cross section. This attribute is None
        unless the multi-group cross section has been computed.
    xs_tally : openmc.Tally
        Derived tally for the multi-group cross section. This attribute
        is None unless the multi-group cross section has been computed.
    num_subdomains : int
        The number of subdomains is unity for 'material', 'cell' and 'universe'
        domain types. This is equal to the number of cell instances
        for 'distribcell' domain types (it is equal to unity prior to loading
        tally data from a statepoint file).
    num_nuclides : int
        The number of nuclides for which the multi-group cross section is
        being tracked. This is unity if the by_nuclide attribute is False.
    nuclides : Iterable of str or 'sum'
        The optional user-specified nuclides for which to compute cross
        sections (e.g., 'U-238', 'O-16'). If by_nuclide is True but nuclides
        are not specified by the user, all nuclides in the spatial domain
        are included. This attribute is 'sum' if by_nuclide is false.
    sparse : bool
        Whether or not the MGXS' tallies use SciPy's LIL sparse matrix format
        for compressed data storage
    loaded_sp : bool
        Whether or not a statepoint file has been loaded with tally data
    derived : bool
        Whether or not the MGXS is merged from one or more other MGXS
    hdf5_key : str
        The key used to index multi-group cross sections in an HDF5 data store

    """

    def __init__(self, domain=None, domain_type=None,
                 groups=None, by_nuclide=False, name=''):
        super(PromptNuFissionXS, self).__init__(domain, domain_type, groups,
                                                by_nuclide, name)
        self._rxn_type = 'prompt-nu-fission'<|MERGE_RESOLUTION|>--- conflicted
+++ resolved
@@ -4978,7 +4978,6 @@
 
         """
 
-<<<<<<< HEAD
         # Construct a collection of the subdomains to report
         if not isinstance(subdomains, basestring):
             cv.check_iterable_type('subdomains', subdomains, Integral)
@@ -4989,9 +4988,6 @@
             subdomains = list(itertools.product(*xyz))
         else:
             subdomains = [self.domain.id]
-=======
-        cv.check_value('xs_type', xs_type, ['macro', 'micro'])
->>>>>>> 27b70026
 
         if xs_type == 'macro':
             return 'cm/second'
